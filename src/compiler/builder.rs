use core::{panic, str};
use indexmap::IndexMap;
use std::collections::HashSet;

use inkwell::basic_block::BasicBlock;
use inkwell::builder::Builder;
use inkwell::context::Context;
use inkwell::execution_engine::ExecutionEngine;
use inkwell::module::{Linkage, Module};
use inkwell::types::{ArrayType, BasicMetadataTypeEnum, BasicType, BasicTypeEnum, FunctionType, StructType};
use inkwell::values::{BasicMetadataValueEnum, BasicValue, BasicValueEnum, FunctionValue, IntValue, PointerValue};
use inkwell::AddressSpace;
use inkwell::support::LLVMString;

use jink::{Error, Expr, Expression, Name, Type, Operator, Literals};

use super::parser::Namespace;

pub struct Scope<'ctx> {
  symbols: IndexMap<String, (Option<PointerValue<'ctx>>, BasicTypeEnum<'ctx>, BasicValueEnum<'ctx>)>,
  is_function: bool,
}

pub struct CodeGen<'ctx> {
  pub code: String,
  pub namespaces: IndexMap<String, Namespace>,
  context: &'ctx Context,
  pub module: Module<'ctx>,
  builder: Builder<'ctx>,
  /// Stack of symbol tables
  symbol_table_stack: Vec<Scope<'ctx>>,
  /// Table of struct types
  struct_table: IndexMap<
    String,                // Struct type name
    Vec<(                  // Struct fields
      String,              // Field name
      BasicTypeEnum<'ctx>, // Field type
      Option<String>       // Struct type name if field is a struct
    )>
  >,
  /// Stack of variables known to be structs and their corresponding struct type names
  struct_stack: IndexMap<String, String>,
<<<<<<< HEAD
  class_table: IndexMap<String, (              // name
    Option<Vec<String>>,                       // parents
    Vec<(String, BasicTypeEnum<'ctx>)>,        // props
    Option<Vec<(String, FunctionValue<'ctx>)>> // methods
  )>,
=======
  /// We reuse the struct table for enums, but map variables to their enum type names with this
  enum_table: IndexMap<
    String,                // Enum type name
    String                 // Enum variants
  >,
>>>>>>> 5c40257c
  _type_tags: IndexMap<String, u64>,
  execution_engine: ExecutionEngine<'ctx>
}

impl<'ctx> CodeGen<'ctx> {
  pub fn new(context: &'ctx Context) -> Self {
    let module = context.create_module("main");

    let execution_engine_result = module.create_execution_engine();
    let execution_engine = match execution_engine_result {
      Ok(engine) => engine,
      Err(err) => panic!("Failed to create execution engine: {}", err),
    };

    return CodeGen {
      code: String::new(),
      namespaces: IndexMap::new(),
      context: &context,
      module,
      builder: context.create_builder(),
      symbol_table_stack: Vec::new(),
      struct_table: IndexMap::new(),
      struct_stack: IndexMap::new(),
<<<<<<< HEAD
      class_table: IndexMap::new(),
=======
      enum_table: IndexMap::new(),
>>>>>>> 5c40257c
      _type_tags: Self::map_types(),
      execution_engine
    };
  }

  // Map tags for builtin types
  fn map_types() -> IndexMap<String, u64> {
    let mut types = IndexMap::new();
    types.insert("null".to_string(), 0b01); // null ptr
    types.insert("int".to_string(), 0b10); // i64
    types.insert("i32".to_string(), 0b11);
    types.insert("float".to_string(), 0b100); // double
    types.insert("bool".to_string(), 0b101);
    types.insert("arr".to_string(), 0b110);
    types.insert("obj".to_string(), 0b111);
    types.insert("mask".to_string(), 0b1001); // mask for type checking
    return types;
  }

  fn _get_tag_by_type(&self, typ: BasicTypeEnum) -> u64 {
    match typ {
      BasicTypeEnum::IntType(_) => *self._type_tags.get("int").unwrap(),
      BasicTypeEnum::FloatType(_) => *self._type_tags.get("float").unwrap(),
      BasicTypeEnum::ArrayType(_) => *self._type_tags.get("array").unwrap(),
      BasicTypeEnum::PointerType(_) => *self._type_tags.get("object").unwrap(),
      _ => panic!("Invalid type for tag"),
    }
  }

  // fn add_type(&mut self, name: String) {
  //   // Pop the mask tag and reuse its bit for the new type
  //   let mask = self.type_tags.pop().unwrap();
  //   self.type_tags.insert(name.clone(), mask.1);
  //   // Push a new mask tag back
  //   self.type_tags.insert(name, mask.1 + 1);
  // }

  pub fn enter_scope(&mut self, is_function: bool) {
    self.symbol_table_stack.push(Scope { symbols: IndexMap::new(), is_function });
  }

  pub fn exit_scope(&mut self) {
    self.symbol_table_stack.pop();
  }

  /// name: Name of the symbol
  /// 
  /// inst: Instruction/allocation pointer to value in memory
  /// 
  /// typ: Latest known typ of the symbol
  /// 
  /// value: Latest known value of the symbol
  pub fn set_symbol(&mut self, name: String, inst: Option<PointerValue<'ctx>>, typ: BasicTypeEnum<'ctx>, value: BasicValueEnum<'ctx>) {
    if let Some(scope) = self.symbol_table_stack.last_mut() {
      scope.symbols.insert(name, (inst, typ, value));
    } else {
      panic!("Unexpected compilation error, set symbol without a scope");
    }
  }

  /// Get symbol from symbol table stack
  /// 
  /// Returns Result->Option of symbol name, instruction pointer, value and whether we left a function scope to obtain it 
  /// If the instruction pointer is None the symbol is a constant value
  pub fn get_symbol(&self, name: &str) -> Result<Option<(String, Option<PointerValue<'ctx>>, BasicTypeEnum<'ctx>, BasicValueEnum<'ctx>, bool)>, Error> {
    let mut exited_function = false;
    for scope in self.symbol_table_stack.iter().rev() {
      if let Some((inst, typ, value)) = scope.symbols.get(name) {
        return Ok(Some((name.to_string(), inst.clone(), typ.clone(), value.clone(), exited_function)));
      }

      if scope.is_function {
        exited_function = true;
      }
    }
    return Ok(None);
  }

  fn get_all_cur_symbols(&self) -> IndexMap<String, (Option<PointerValue<'ctx>>, BasicTypeEnum<'ctx>, BasicValueEnum<'ctx>, bool)> {
    let mut symbols = IndexMap::new();
    for (name, (inst, typ, value)) in self.symbol_table_stack.last().unwrap().symbols.iter() {
      symbols.insert(name.clone(), (inst.clone(), typ.clone(), value.clone(), false));
    }
    return symbols;
  }

  fn create_main_function(&self) -> FunctionValue<'ctx> {
    let void_type = self.context.void_type().fn_type(&[], false);
    let main_fn = self.module.add_function("main", void_type, None);
    let entry_block = self.context.append_basic_block(main_fn, "entry");
    self.builder.position_at_end(entry_block);
    return main_fn;
  }

  fn build_external_functions(&self) {
    let ptr_type = self.context.ptr_type(AddressSpace::default());

    let printf_type = self.context.i32_type().fn_type(&[ptr_type.into()], true);
    self.module.add_function("printf", printf_type, Some(Linkage::External));

    let puts_type = self.context.i32_type().fn_type(&[ptr_type.into()], true);
    self.module.add_function("puts", puts_type, Some(Linkage::External));

    let scanf_type = self.context.i32_type().fn_type(&[ptr_type.into(), ptr_type.into()], true);
    self.module.add_function("scanf", scanf_type, Some(Linkage::External));

    let strlen_type = self.context.i64_type().fn_type(&[ptr_type.into()], false);
    self.module.add_function("strlen", strlen_type, Some(Linkage::External));

    let malloc_type = self.context.i8_type().fn_type(&[self.context.i64_type().into()], false);
    self.module.add_function("malloc", malloc_type, Some(Linkage::External));

    let free_type = self.context.void_type().fn_type(&[ptr_type.into()], false);
    self.module.add_function("free", free_type, Some(Linkage::External));

    let fopen_type = ptr_type.fn_type(&[ptr_type.into(), ptr_type.into()], false);
    self.module.add_function("fopen", fopen_type, Some(Linkage::External));

    let fwrite_type = self.context.i64_type().fn_type(&[ptr_type.into(), self.context.i64_type().into(), self.context.i64_type().into(), ptr_type.into()], false);
    self.module.add_function("fwrite", fwrite_type, Some(Linkage::External));

    let fread_type = self.context.i64_type().fn_type(&[ptr_type.into(), self.context.i64_type().into(), self.context.i64_type().into(), ptr_type.into()], false);
    self.module.add_function("fread", fread_type, Some(Linkage::External));

    let fclose_type = self.context.i64_type().fn_type(&[ptr_type.into()], false);
    self.module.add_function("fclose", fclose_type, Some(Linkage::External));

    let fputs_type = self.context.i32_type().fn_type(&[ptr_type.into(), ptr_type.into()], true);
    self.module.add_function("fputs", fputs_type, Some(Linkage::External));
  }

  pub fn build(&mut self, code: String, ast: Vec<Expression>, namespaces: IndexMap<String, Namespace>, verbose: bool, do_execute: bool) -> Result<LLVMString, Error> {
    self.code = code;
    self.namespaces = namespaces;

    // Prepare the program entry point
    let main_fn = self.create_main_function();

    // Enter the main application scope
    self.enter_scope(false);

    self.build_external_functions();

    // Process the AST
    let merge_block = self.process_ast(ast, main_fn)?;

    // Position at the end of the last main block
    self.builder.position_at_end(merge_block);

    // Exit the main block
    self.builder.build_return(None).unwrap();

    // Print LLVM IR
    if verbose {
      println!("------------------");
      println!("------- IR -------");
      println!("------------------");
      println!("{}", self.module.print_to_string().to_string());
      println!("------------------");
    }

    // Print the symbol table
    // if verbose {
    //   for scope in self.symbol_table_stack.iter() {
    //     for (key, (inst, value)) in scope.symbols.iter() {
    //       println!("{}: {:?}", key, value.print_to_string());
    //     }
    //   }
    // }

    if let Err(e) = self.module.verify() {
      return Err(Error::new(
        Error::CompilerError,
        None,
        &"",
        Some(0),
        Some(0),
        e.to_string()
      ));
    }

    if do_execute {
      unsafe { self.execution_engine.run_function_as_main(main_fn, &[]); }
    }

    return Ok(self.module.print_to_string());
  }

  fn process_ast(&mut self, ast: Vec<Expression>, main_fn: FunctionValue<'ctx>) -> Result<BasicBlock<'ctx>, Error> {
    // Get entry block
    let mut block = main_fn.get_first_basic_block().unwrap();

    for expr in ast {
      block = self.process_top(expr, main_fn, block)?;
    }

    return Ok(block);
  }

  fn process_top(&mut self, expr: Expression, main_fn: FunctionValue<'ctx>, block: BasicBlock<'ctx>) -> Result<BasicBlock<'ctx>, Error> {
    let mut block = block;
    match expr.clone().expr {
      // TODO: Validate for allowed top level op expressions
      // (Possibly move to parsing since we already validate for top level expressions there)
      Expr::BinaryOperator(_, _, _) => {
        self.visit(&expr.clone(), block)?;
      },
      Expr::UnaryOperator(_, _) => {
        self.visit(&expr.clone(), block)?;
      },

      Expr::Assignment(_, _, _) => {
        self.build_assignment(expr, block, false)?;
      },
      Expr::TypeDef(Name(name), value) => {
        self.build_struct(Some(name), value)?;
      },
      Expr::Enum(Name(name), variants) => {
        self.build_enum(name, variants)?;
      },
      Expr::Conditional(typ, expr, body, else_body) => {
        let merge_block = self.context.append_basic_block(main_fn, "merge");
        (_, _, block) = self.build_if(true, typ, expr, body, else_body, main_fn, block, merge_block, None, None)?;
      },
      Expr::ForLoop(value, expr, body) => {
        block = self.build_for_loop(value, expr, body, main_fn, block)?;
      },
      Expr::WhileLoop(expr, body) => {
        block = self.build_while_loop(expr, body, main_fn, block)?;
      },
      Expr::Call(_, _) => {
        self.visit(&expr, block)?;
      },
      Expr::Function(name, ret_typ, params, body) => {
        self.build_function(name, ret_typ, params, body, block)?;
      },
      Expr::Class(name, parents, body) => {
        self.build_class(expr, name, parents, body, block)?;
      },
      Expr::ModuleParsed(path, _, opts, ast) => {
        self.build_module(expr, path, opts, ast, main_fn)?;
      },
      Expr::Public(expr) => {
        block = self.process_top(*expr, main_fn, block)?;
      },
      Expr::Delete(expr) => {
        println!("Delete: {:?}", expr);
      }
      // When we add top level index expressions
      // i.e. hello[0].bye() or hello.bye() or module.property and module.method()
      // Expr::Index(parent, child) => {
      //   self.build_index_extract(parent, child, block)?;
      // },
      // Expr::ArrayIndex(arr, index) => {
      //   println!("ArrayIndex: {:?} {:?}\n", arr, index);
      // },
      _ => {
        if let Expr::Literal(Literals::EOF) = expr.expr {
          return Ok(block);
        } else {
          return Err(Error::new(
            Error::CompilerError,
            None,
            self.code.lines().nth((expr.first_line.unwrap() - 1) as usize).unwrap(),
            expr.first_pos,
            expr.first_pos,
            "Invalid top level expression".to_string()
          ));
        }
      }
    }

    return Ok(block);
  }

  /// Build imported modules
  // TODO: Ensure that modules are properly contained
  fn build_module(&mut self, _expr: Expression, path: Vec<Name>, _opts: Option<Vec<(Name, Option<Name>)>>, ast: Vec<Expression>, _main_fn: FunctionValue<'ctx>) -> Result<(), Error> {
    let module_name = path.iter().map(|n| n.0.to_string()).collect::<Vec<String>>().join("/");
    let module = self.context.create_module(module_name.as_str());

    // Enter the module scope
    self.enter_scope(false);

    // Process the AST
    self.process_ast(ast, _main_fn)?;

    if let Err(e) = module.verify() {
      return Err(Error::new(
        Error::CompilerError,
        None,
        &"",
        Some(0),
        Some(0),
        e.to_string()
      ));
    }

    return Ok(());
  }

  fn build_index_extract(&mut self, getting_inner_parent: bool, passing_type_name: bool, parent_struct_ptr_if_recursing: Option<PointerValue<'ctx>>, parent: Box<Expression>, child: Box<Expression>, block: BasicBlock<'ctx>) -> Result<(BasicValueEnum<'ctx>, Option<String>), Error> {
    // Get struct type name from parent
    let (parent_val, parent_name) = if getting_inner_parent && !passing_type_name {
      let parent_val = self.visit(&parent, block)?;
      // Ensure we are visiting a struct
      // TODO: Do further analysis to ensure that we have a struct when it's a pointer?
      if !parent_val.is_pointer_value() && !parent_val.is_struct_value() {
        return Err(Error::new(
          Error::CompilerError,
          None,
          self.code.lines().nth((parent.first_line.unwrap() - 1) as usize).unwrap(),
          parent.first_pos,
          parent.first_pos,
          "Indexed must be of struct type".to_string()
        ));
      }

      // Hack to make sure the parent name is correct
      // LLVM type name can get loaded with a number for multiple enum references
      if let Expr::Literal(Literals::Identifier(Name(ref name))) = parent.expr {
        (Some(parent_val), name.to_owned())
      } else {
        (Some(parent_val), parent_val.get_name().to_str().unwrap().to_owned())
      }
    } else {
      match parent.expr {
        Expr::Literal(Literals::Identifier(Name(ref name))) => (
          Some(parent_struct_ptr_if_recursing.unwrap().as_basic_value_enum()),
          name.to_owned()
        ),
        _ => unreachable!(),
      }
    };

    // Get struct information by type
    let struct_type_name = if getting_inner_parent && !passing_type_name {
      self.struct_stack.get(&parent_name)
    } else {
      Some(&parent_name)
    };
    if struct_type_name.is_none() {
      return Err(Error::new(
        Error::CompilerError,
        None,
        self.code.lines().nth((parent.first_line.unwrap() - 1) as usize).unwrap(),
        parent.first_pos,
        parent.first_pos,
        format!("Unknown symbol: {}", &parent_name)
      ));
    }

    // Get value of child
    // Used at final index as well as passing indexes back through recursively
    if let Expr::Literal(Literals::Identifier(Name(name))) = child.expr {
      let struct_ref = self.struct_table.get(struct_type_name.unwrap());
      if struct_ref.is_none() {
        return Err(Error::new(
          Error::CompilerError,
          None,
          self.code.lines().nth((parent.first_line.unwrap() - 1) as usize).unwrap(),
          parent.first_pos,
          parent.first_pos,
          format!("Unknown type: {}", struct_type_name.unwrap())
        ));
      }
      let struct_type = self.context.get_struct_type(struct_type_name.unwrap()).unwrap();

      // Try to find the index field on the struct
      for (i, (field_name, _, struct_type_if_any)) in struct_ref.unwrap().iter().enumerate() {
        if field_name == &name {
          // If we already have a struct value we can extract the field directly - currently only enums are passed this way
          let struct_val = if parent_val.unwrap().is_struct_value() {
            parent_val.unwrap().into_struct_value()
          } else {
            self.builder.build_load(struct_type, parent_val.unwrap().into_pointer_value(), "struct_val").unwrap().into_struct_value()
          };
          let value = self.builder.build_extract_value(struct_val, i as u32, "indexed_value").unwrap();
          return Ok((value, struct_type_if_any.clone()));
        }
      }

      // Invalid index at child
      return Err(Error::new(
        Error::CompilerError,
        None,
        self.code.lines().nth((child.first_line.unwrap() - 1) as usize).unwrap(),
        child.first_pos,
        child.first_pos,
        format!("Field `{}` not found on index type `{}`", name, struct_type_name.unwrap())
      ));

    // Nested field access
    } else if let Expr::Index(inner_parent, inner_child) = child.expr {
      // If we are already getting an inner parent, we can't pass the type name
      let (parent_value, field_struct_type_name) = if getting_inner_parent {
        self.build_index_extract(true, false, Some(parent_val.unwrap().into_pointer_value()), parent.clone(), inner_parent, block)?
      } else {
        self.build_index_extract(true, true, Some(parent_val.unwrap().into_pointer_value()), parent.clone(), inner_parent, block)?
      };

      // Wrap the extracted field type in an expression to use as the new parent expr
      // Hacky but it works
      let parent_expr = Expression {
        expr: Expr::Literal(Literals::Identifier(Name(field_struct_type_name.unwrap()))),
        first_line: parent.first_line,
        first_pos: parent.first_pos,
        last_line: parent.last_line
      };

      // Recurse to get the inner child
      if parent_value.is_pointer_value() {
        return self.build_index_extract(false, true, Some(parent_value.into_pointer_value()), Box::new(parent_expr), inner_child, block);
      // We are getting the value next
      } else {
        return self.build_index_extract(false, true, None, Box::new(parent_expr), inner_child, block);
      }
    } else {
      // Invalid index at child
      return Err(Error::new(
        Error::CompilerError,
        None,
        self.code.lines().nth((child.first_line.unwrap() - 1) as usize).unwrap(),
        child.first_pos,
        child.first_pos,
        "Struct index must be an identifier".to_string()
      ));
    }
  }

  fn build_loop_body(&mut self, typ: &str, body: Option<Vec<Expression>>, var: Option<PointerValue<'ctx>>, current_value: Option<IntValue>, body_block: BasicBlock<'ctx>, cond_block: BasicBlock<'ctx>, end_block: BasicBlock<'ctx>) -> Result<(), Error> {
    self.enter_scope(false);
    let mut current_block = body_block;

    if let Some(body) = body {
      for expr in body {

        if let Expr::Conditional(typ, expr, body, ebody) = expr.expr.clone() {
          let merge_block = self.context.append_basic_block(body_block.get_parent().unwrap(), "merge");
          (_, _, current_block) = self.build_if(true, typ, expr, body, ebody, body_block.get_parent().unwrap(), body_block, merge_block, Some(cond_block), Some(end_block))?;

        } else if let Expr::Return(ret) = expr.expr.clone() {
          let val = self.visit(&ret, current_block)?;
          if val != self.context.ptr_type(AddressSpace::default()).const_null().as_basic_value_enum() {
            self.builder.build_return(Some(&val)).unwrap();
          } else {
            self.builder.build_return(None).unwrap();
          }

        } else if let Expr::Assignment(_, _, _) = expr.expr.clone() {
          self.build_assignment(expr.clone(), current_block, false)?;

        } else if let Expr::ForLoop(value, expr, body) = expr.expr.clone() {
          current_block = self.build_for_loop(value, expr, body, body_block.get_parent().unwrap(), current_block)?;

        } else if let Expr::WhileLoop(expr, body) = expr.expr.clone() {
          current_block = self.build_while_loop(expr, body, body_block.get_parent().unwrap(), current_block)?;

        } else if let Expr::BreakLoop = expr.expr.clone() {
          self.builder.build_unconditional_branch(end_block).unwrap();
          return Ok(());

        } else if let Expr::ContinueLoop = expr.expr.clone() {
          self.builder.build_unconditional_branch(cond_block).unwrap();
          return Ok(());

        } else {
          self.visit(&expr, current_block)?;
        }
      }
    }

    if typ == "for" {
      // If we did not leave the body block, increment the iterator and branch back to the conditional block
      // if self.builder.get_insert_block().unwrap() == body_block || conditional_block.is_some() {
      let next_value = self.builder.build_int_add(current_value.unwrap(), self.context.i64_type().const_int(1, false), "next_value").unwrap();
      self.builder.build_store(var.unwrap(), next_value).unwrap();
      // }
    }

    // Exit the loop body scope
    self.exit_scope();
    return Ok(());
  }

  fn build_for_loop(&mut self, value: Box<Expression>, expr: Box<Expression>, body: Option<Vec<Expression>>, function: FunctionValue<'ctx>, block: BasicBlock<'ctx>) -> Result<BasicBlock<'ctx>, Error> {

    let cond_block = self.context.append_basic_block(function, "loop_cond_block");
    let body_block = self.context.append_basic_block(function, "loop_body");
    let end_block = self.context.append_basic_block(function, "loop_end");

    self.builder.position_at_end(block);

    // Collect the name
    if let Expr::Literal(Literals::Identifier(Name(name))) = value.expr {

      let i64_type = self.context.i64_type();
      let init_value = i64_type.const_int(0, false);

      // Initialize an int to manage the index of the loop
      let var = self.builder.build_alloca(init_value.get_type(), &name).unwrap();
      self.builder.build_store(var, init_value).unwrap();

      // Initialize the conditional block to ascertain whether the loop should continue
      self.builder.build_unconditional_branch(cond_block).unwrap();
      self.builder.position_at_end(cond_block);

      // Load the loop index in the conditional block
      let loop_index = self.builder.build_load(i64_type, var, &name).unwrap().into_int_value();

      // Visit the iterable that we are looping over
      if let Expr::Literal(Literals::Identifier(Name(n))) = expr.expr.clone() {
        let (_, typ, _) = self.var_from_ident(n.clone(), &expr)?;
        if !typ.is_array_type() {
          return Err(Error::new(
            Error::CompilerError,
            None,
            self.code.lines().nth((expr.first_line.unwrap() - 1) as usize).unwrap(),
            expr.first_pos,
            Some(expr.first_pos.unwrap() + n.len() as i32),
            "Invalid iterable type".to_string()
          ));
        }

        // Get the length of the array
        let array_len = typ.into_array_type().len();
        let end_condition = i64_type.const_int(array_len as u64, false);

        // Build the conditional branching
        let cond = self.builder.build_int_compare(inkwell::IntPredicate::ULT, loop_index, end_condition, "loop_cond").unwrap();
        self.builder.build_conditional_branch(cond, body_block, end_block).unwrap();

        // Build the loop body
        self.builder.position_at_end(body_block);
        let current_value = self.builder.build_load(i64_type, var, "current_value").unwrap().into_int_value();
        self.set_symbol(name.clone(), Some(var), current_value.get_type().as_basic_type_enum(), current_value.into());
        self.build_loop_body("for", body, Some(var), Some(current_value), body_block, cond_block, end_block)?;

        // If we terminated in a block that is not the end block, branch back to the conditional block to be sure if the loop should continue
        if self.builder.get_insert_block().unwrap() != end_block {
          self.builder.build_unconditional_branch(cond_block).unwrap();
        }

        self.builder.position_at_end(end_block);
        return Ok(end_block);
      }
    }

    panic!("Unreachable");
  }

  // TODO: DRY this up with the repeat pattern in build_for_loop
  fn build_while_loop(&mut self, expr: Box<Expression>, body: Option<Vec<Expression>>, function: FunctionValue<'ctx>, block: BasicBlock<'ctx>) -> Result<BasicBlock<'ctx>, Error> {
    let cond_block = self.context.append_basic_block(function, "loop_cond_block");
    let body_block = self.context.append_basic_block(function, "loop_body");
    let end_block = self.context.append_basic_block(function, "loop_end");

    self.builder.position_at_end(block);

    // Initialize the conditional block to ascertain whether the loop should continue
    self.builder.build_unconditional_branch(cond_block).unwrap();
    self.builder.position_at_end(cond_block);

    // Visit the condition
    let cond = self.visit(&expr, cond_block)?;

    // If the condition is a number, condition on the basis of it not being 0
    if let BasicValueEnum::IntValue(i) = cond {
      let cond = self.builder.build_int_compare(inkwell::IntPredicate::NE, i, i.get_type().const_int(0, false), "loop_cond").unwrap();
      self.builder.build_conditional_branch(cond, body_block, end_block).unwrap();
    } else if let BasicValueEnum::FloatValue(f) = cond {
      let cond = self.builder.build_float_compare(inkwell::FloatPredicate::ONE, f, f.get_type().const_float(0.0), "loop_cond").unwrap();
      self.builder.build_conditional_branch(cond, body_block, end_block).unwrap();
    }

    // Build the loop body
    self.builder.position_at_end(body_block);
    self.build_loop_body("while", body, None, None, body_block, cond_block, end_block)?;

    // If we terminated in a block that is not the end block, branch back to the conditional block to be sure if the loop should continue
    if self.builder.get_insert_block().unwrap() != end_block {
      self.builder.build_unconditional_branch(cond_block).unwrap();
    }

    self.builder.position_at_end(end_block);
    return Ok(end_block);
  }

  fn build_enum(&mut self, name: String, variants: Vec<Literals>) -> Result<(), Error> {
    let mut fields: Vec<(String, BasicTypeEnum<'ctx>, Option<String>)> = vec![];
    let mut field_types: Vec<BasicTypeEnum> = vec![];
    let mut field_values: Vec<BasicValueEnum> = vec![];
    for (i, variant) in variants.iter().enumerate() {
      let variant_type = self.context.i64_type();
      // Get the int value of the variant
      let val = variant_type.const_int(i as u64, false);
      field_values.push(val.as_basic_value_enum());
      field_types.push(variant_type.as_basic_type_enum());

      match variant {
        Literals::Identifier(Name(variant_name)) => {
          fields.push((variant_name.clone(), variant_type.as_basic_type_enum(), None));
        },
        _ => unreachable!()
      }
    }

    // Create the enum struct
    let opaque = self.context.opaque_struct_type(&format!("{}_enum", name));
    opaque.set_body(&field_types, false);

    // Allocate space for the enum struct
    let enum_struct_type = self.context.struct_type(&field_types, false);
    let enum_ptr = self.builder.build_alloca(enum_struct_type, &format!("{}_enum", name)).unwrap();

    // Store the enum fields
    for (i, (field_name, _, _)) in fields.iter().enumerate() {
      let field_ptr = self.builder.build_struct_gep(enum_struct_type, enum_ptr, i as u32, &format!("{}_{}", &name, field_name)).unwrap();
      self.builder.build_store(field_ptr, field_values[i]).unwrap();
    }

    self.set_symbol(name.clone(), Some(enum_ptr), enum_struct_type.as_basic_type_enum(), enum_ptr.as_basic_value_enum());
    self.struct_stack.insert(name.clone(), format!("{}_enum", name));
    self.struct_table.insert(format!("{}_enum", name), fields);
    self.enum_table.insert(name.clone(), format!("{}_enum", name));
    return Ok(());
  }

  fn build_struct(&mut self, struct_lit_name: Option<String>, value: Box<Literals>) -> Result<StructType<'ctx>, Error> {
    // TODO: If value is an identifier, handle it as a type alias

    // Build struct if value is an object
    if let Literals::Object(obj) = value.as_ref().to_owned() {
      let mut fields: Vec<(String, BasicTypeEnum<'ctx>, Option<String>)> = vec![];
      for literal in obj.iter() {
        if let Literals::ObjectProperty(n, val) = literal.to_owned() {

          // Ensure name doesn't already exist in fields
          if fields.iter().any(|(name, _, _)| name == &n.as_ref().unwrap().0) {
            return Err(Error::new(
              Error::CompilerError,
              None,
              &"",
              Some(0),
              Some(0),
              format!("Field {} already defined", n.unwrap().0)
            ));
          }

          // Build the field
          let (typ, struct_name_if_any) = self.build_struct_field(val.expr)?;
          let field: (String, BasicTypeEnum<'ctx>, Option<String>) = (n.unwrap().0, typ, struct_name_if_any);
          fields.push(field);

        // Field was not an object property, parsing error
        } else {
          return Err(Error::new(
            Error::CompilerError,
            None,
            "",
            Some(0),
            Some(0),
            "Invalid struct field".to_string()
          ));
        }
      }

      // Create the struct type
      let mut field_types: Vec<BasicTypeEnum> = vec![];
      for (_, t, _) in fields.clone() {

        // Change child struct types to pointers for mapping
        if t.is_struct_type() {
          field_types.push(self.context.ptr_type(AddressSpace::default()).as_basic_type_enum());
        } else {
          field_types.push(t);
        }
      }

      let struct_type = if struct_lit_name.is_none() {
        self.context.struct_type(&field_types, false)
      } else {
        let struct_type = self.context.opaque_struct_type(&struct_lit_name.clone().unwrap());
        struct_type.set_body(&field_types, false);
        struct_type
      };

      // Save a reference to the struct
      if let Some(n) = struct_lit_name {
        // Special saving method for structs to keep track of their fields
        if self.struct_table.contains_key(&n) {
          return Err(Error::new(
            Error::CompilerError,
            None,
            &"",
            Some(0),
            Some(0),
            format!("Name {} already defined", n)
          ));
        } else {
          self.struct_table.insert(n, fields);
        }
      }

      return Ok(struct_type);
    } else {
      return Err(Error::new(
        Error::CompilerError,
        None,
        &"",
        Some(0),
        Some(0),
        format!("Invalid struct definition at '{}'", struct_lit_name.unwrap_or(String::new()))
      ));
    }
  }

  fn build_struct_field(&mut self, val: Expr) -> Result<(BasicTypeEnum<'ctx>, Option<String>), Error> {
    match val {
      Expr::TypeDef(_, v) => {
        let s = self.build_struct(None, v)?;
        return Ok((s.as_basic_type_enum(), Some(s.get_name().unwrap().to_str().unwrap().to_string())));
      },
      Expr::Literal(Literals::Identifier(Name(name))) => {
        match name.as_str() {
          "int" => return Ok((self.context.i64_type().as_basic_type_enum(), None)),
          "float" => return Ok((self.context.f64_type().as_basic_type_enum(), None)),
          "bool" => return Ok((self.context.bool_type().as_basic_type_enum(), None)),
          _ => {
            // Check for enum
            let enum_type = self.enum_table.get(&name);
            if enum_type.is_some() {
              return Ok((self.context.i64_type().as_basic_type_enum(), Some(enum_type.unwrap().to_string())));
            }

            // Check for type alias
            let struct_type = self.struct_table.get(&name);
            if struct_type.is_none() {
              return Err(Error::new(
                Error::CompilerError,
                None,
                &"",
                Some(0),
                Some(0),
                format!("Invalid struct field type {}", name)
              ));
            } else {
              let struct_type = self.context.get_struct_type(&name);
              return Ok((struct_type.unwrap().as_basic_type_enum(), Some(name)));
            }
          }
        }
      },
      _ => Err(Error::new(
        Error::CompilerError,
        None,
        &"",
        Some(0),
        Some(0),
        "Invalid struct field type".to_string()
      )),
    }
  }

  // Name of type struct; name of variable; fields
  fn build_initialize_struct(&mut self, struct_name: String, var_name: String, fields: Vec<Literals>, block: BasicBlock<'ctx>) -> Result<PointerValue<'ctx>, Error> {
    let struct_type = self.context.get_struct_type(&struct_name).unwrap();
    let field_types = self.struct_table.get(&struct_name)
      .ok_or_else(|| Error::new(
        Error::CompilerError,
        None,
        &"",
        Some(0),
        Some(0),
        format!("Unknown struct: {}", struct_name)
      ))?
      .to_owned();

    // Ensure field lengths match
    if fields.len() != field_types.len() {
      return Err(Error::new(
        Error::CompilerError,
        None,
        &"",
        Some(0),
        Some(0),
        format!("Invalid number of fields for struct {}", var_name)
      ));
    }

    // Allocate space for the struct
    let struct_ptr = self.builder.build_alloca(struct_type, &var_name).unwrap();

    for (i, field) in fields.iter().enumerate() {
      if let Literals::ObjectProperty(_n, value) = field {

        // Get field value
        let field_val = self.visit(&value, block)?;
        let mut field_val_type = field_val.get_type();

        // Ensure type consistency
        if field_val_type.is_pointer_type() {
          // Check struct table for ptr name
          let struct_ref = self.struct_table.get(&struct_name);
          if struct_ref.is_some() {
            field_val_type = self.context.get_struct_type(&struct_name).unwrap().as_basic_type_enum();

          // Check symbol table
          } else {
            let symbol = self.get_symbol(field_val.get_name().to_str().unwrap())?;
            if symbol.is_none() {
              return Err(Error::new(
                Error::NameError,
                None,
                &"",
                Some(0),
                Some(0),
                format!("Invalid type for field '{}' on struct '{}'", field_val.get_name().to_str().unwrap(), var_name)
              ));
            }
            let (_, _, typ, _, _) = symbol.unwrap();
            field_val_type = typ;
          }
        }

        if field_val_type.is_struct_type() {
          // We know by this point that this struct type exists
          // TODO: Validate that the struct we expect is the struct we get

        } else {
          if field_val_type.as_basic_type_enum() != field_types[i].1.as_basic_type_enum() {
            return Err(Error::new(
              Error::CompilerError,
              None,
              &"",
              Some(0),
              Some(0),
              format!("Invalid type for field '{}' on struct '{}'", field_types[i].0.clone(), var_name)
            ));
          }
        }

        let field_ptr = self.builder.build_struct_gep(struct_type, struct_ptr, i as u32, &format!("{}-{}", var_name, field_types[i].0)).unwrap();
        self.builder.build_store(field_ptr, field_val).unwrap();
      }
    }

    self.struct_stack.insert(var_name.clone(), struct_name.clone());
    return Ok(struct_ptr);
  }

  // Builder for conditional expressions
  fn build_if(&mut self, top_level: bool, _typ: Type, expr: Option<Box<Expression>>, body: Box<Vec<Expression>>, else_body: Option<Box<Vec<Expression>>>, function: FunctionValue<'ctx>, block: BasicBlock<'ctx>, top_level_merge_block: BasicBlock<'ctx>, loop_cond_block: Option<BasicBlock<'ctx>>, exit_loop_block: Option<BasicBlock<'ctx>>) -> Result<(BasicBlock<'ctx>, BasicBlock<'ctx>, BasicBlock<'ctx>), Error> {
    let mut cond = self.visit(&expr.unwrap(), block)?;

    // If the condition is a number, condition on the basis of it not being 0
    if let BasicValueEnum::IntValue(i) = cond {
      if i.get_type().get_bit_width() != 1 {
        cond = self.builder.build_int_compare(inkwell::IntPredicate::NE, i, i.get_type().const_int(0, false), "ifcond").unwrap().as_basic_value_enum();
      }
    } else if let BasicValueEnum::FloatValue(f) = cond {
      cond = self.builder.build_float_compare(inkwell::FloatPredicate::ONE, f, f.get_type().const_float(0.0), "ifcond").unwrap().as_basic_value_enum();

    // If the condition is a pointer, condition on the basis of it not being null
    } else if let BasicValueEnum::PointerValue(p) = cond {
      if p.is_null() {
        cond = self.context.bool_type().const_int(0, false).as_basic_value_enum();
      } else {
        cond = self.context.bool_type().const_int(1, false).as_basic_value_enum();
      }
    }

    // Set up blocks
    let then_block = self.context.append_basic_block(function, "if_then");
    let else_block = self.context.append_basic_block(function, "else");
    let merge_block = self.context.append_basic_block(function, "merge");

    self.builder.build_conditional_branch(cond.into_int_value(), then_block, else_block).unwrap();

    // Build the "then" block and collect the resulting values
    self.enter_scope(false);
    let then_out = self.build_conditional_block(then_block, Some(body.clone()), function, top_level_merge_block, loop_cond_block, exit_loop_block)?;
    let then_vals = self.get_all_cur_symbols();
    self.exit_scope();
    self.builder.build_unconditional_branch(merge_block).unwrap();

    // Build the "else" block and collect the resulting values
    self.enter_scope(false);
    let else_out = self.build_conditional_block(else_block, else_body, function, top_level_merge_block, loop_cond_block, exit_loop_block)?;
    let else_vals = self.get_all_cur_symbols();
    self.exit_scope();
    self.builder.build_unconditional_branch(merge_block).unwrap();

    // Position the builder at the merge block
    self.builder.position_at_end(merge_block);

    // Collect all keys from both then_vals and else_vals
    let all_keys: HashSet<&String> = then_vals.keys().chain(else_vals.keys()).collect();

    for name in all_keys {

      // Get values from then_vals and else_vals or use the value above the loop blocks if it exists
      let then_val: Option<(Option<PointerValue<'ctx>>, BasicTypeEnum<'ctx>, BasicValueEnum<'ctx>, bool)> = then_vals.get(name)
        .cloned()
        .or_else(|| {
        self.get_symbol(name).unwrap_or(None).map(|(_, pval, typ, val, exited_func)| {
          (pval, typ, val, exited_func)
        })
      });
      let else_val: Option<(Option<PointerValue<'ctx>>, BasicTypeEnum<'ctx>, BasicValueEnum<'ctx>, bool)> = else_vals.get(name)
        .cloned()
        .or_else(|| {
        self.get_symbol(name).unwrap_or(None).map(|(_, pval, typ, val, exited_func)| {
          (pval, typ, val, exited_func)
        })
      });

      // If one branch initializes or uses one of its own new values
      if then_val.is_none() || else_val.is_none() { continue; }

      // Determine the types of the values
      let then_type = then_val.unwrap().1;
      let else_type = else_val.unwrap().1;

      // Determine the common type for the phi node
      let phi_type = if then_type.is_int_type() && else_type.is_int_type() {
        then_type
      } else if then_type.is_float_type() && else_type.is_float_type() {
        then_type
      } else {
        // Handle cases where only one branch modifies the value or they are of different types
        if then_type.is_float_type() && !else_type.is_float_type() {
          then_type
        } else if !then_type.is_float_type() && else_type.is_float_type() {
          else_type
        } else if then_type.is_int_type() && !else_type.is_int_type() {
          then_type
        } else if !then_type.is_int_type() && else_type.is_int_type() {
          else_type
        } else {
          // TODO: Implement logic to handle more complex type compatibility or type promotion
          panic!("Incompatible types for phi node");
        }
      };

      // Create the phi node with the determined type
      let phi = self.builder.build_phi(phi_type, name).unwrap();

      // Add incoming values from both branches
      phi.add_incoming(&[
        (&then_val.unwrap().2, then_out),
        (&else_val.unwrap().2, else_out),
      ]);

      // Check if the symbol exists in the symbol table
      if let Some(symbol) = self.get_symbol(name)? {
        // Update the existing variable with the new PHI value
        let (_, inst, _, _, exited_func) = symbol;
        if exited_func {
          return Err(Error::new(
            Error::CompilerError,
            None,
            &"",
            Some(0),
            Some(0),
            format!("Cannot reinitialize variable {} in function scope", name)
          ));
        }
        self.builder.build_store(inst.unwrap(), phi.as_basic_value()).unwrap();
        self.set_symbol(name.to_string(), inst, phi_type, phi.as_basic_value());
      } else {
        // Create a new variable and store the PHI value
        let var = self.builder.build_alloca(phi_type, &name).unwrap();
        self.builder.build_store(var, phi.as_basic_value()).unwrap();
        self.set_symbol(name.to_string(), Some(var), phi_type, phi.as_basic_value());
      }
    }

    // Branch to the final merge block
    if top_level {
      self.builder.build_unconditional_branch(top_level_merge_block).unwrap();
    }

    // Return then, else and merge blocks
    if !top_level {
      return Ok((then_block, else_block, merge_block));
    } else {
      return Ok((then_block, else_block, top_level_merge_block));
    }
  }

  fn build_conditional_block(&mut self, block: BasicBlock<'ctx>, body: Option<Box<Vec<Expression>>>, function: FunctionValue<'ctx>, top_level_merge_block: BasicBlock<'ctx>, loop_cond_block: Option<BasicBlock<'ctx>>, exit_loop_block: Option<BasicBlock<'ctx>>) -> Result<BasicBlock<'ctx>, Error> {
    self.builder.position_at_end(block);
    let mut current_block = block;

    if let Some(body) = body {
      for expr in body.iter() {
        match expr.expr.clone() {
          Expr::Conditional(typ, exp, body, ebody) => {
            // This is the end, build the body
            if typ.0 == "else" {
              current_block = self.build_conditional_block(current_block, Some(body), function, top_level_merge_block, loop_cond_block, exit_loop_block)?;
            // This is a new branch, return to the top
            } else {
              (_, _, current_block) = self.build_if(false, typ, exp, body, ebody, function, current_block, top_level_merge_block, loop_cond_block, exit_loop_block)?;
            }
          },
          Expr::Assignment(_, _, _) => {
            self.build_assignment(expr.clone(), block, false)?;
          },
          Expr::Return(ret) => {
            let val = self.visit(&ret, block)?;
            if val != self.context.ptr_type(AddressSpace::default()).const_null().as_basic_value_enum() {
              self.builder.build_return(Some(&val)).unwrap();
            // Null != void
            } else {
              self.builder.build_return(None).unwrap();
            }
          },
          Expr::ForLoop(value, expr, body) => {
            current_block = self.build_for_loop(value, expr, body, function, current_block)?;
          },
          Expr::WhileLoop(expr, body) => {
            current_block = self.build_while_loop(expr, body, function, current_block)?;
          },
          Expr::BreakLoop => {
            if exit_loop_block.is_none() {
              return Err(Error::new(
                Error::CompilerError,
                None,
                &"",
                Some(0),
                Some(0),
                "Cannot break outside of loop".to_string()
              ));
            }

            // TODO: Break out of loop
            // We still need to build else block(s) below so we can't return here

          },
          Expr::ContinueLoop => {
            if exit_loop_block.is_none() {
              return Err(Error::new(
                Error::CompilerError,
                None,
                &"",
                Some(0),
                Some(0),
                "Cannot continue outside of loop".to_string()
              ));
            }

            // TODO: Continue loop (branch back to loop condition block)
            // We still need to build else block(s) below so we can't return here

          }
          _ => {
            self.visit(expr, current_block)?;
          }
        }
      }
    }

    return Ok(current_block);
  }

  fn build_assignment(&mut self, expr: Expression, block: BasicBlock<'ctx>, is_new_scope: bool) -> Result<(), Error> {
    // Position the builder at the end of the current block
    self.builder.position_at_end(block);

    // Extract assignment values
    let (ty, ident_or_idx, value) = match expr.clone().expr {
      Expr::Assignment(ty, ident_or_idx, value) => (ty, ident_or_idx, value),
      _ => {
        return Err(Error::new(
          Error::ParserError,
          None,
          &self.code.lines().nth(expr.first_line.unwrap() as usize).unwrap().to_string(),
          expr.first_pos,
          expr.last_line,
          "Invalid assignment".to_string()
        ));
      }
    };

    // Array index isn't typed so we need to extract the type
    if let Expr::ArrayIndex(_, _) = ident_or_idx.expr.clone() {
      let (ptr, val) = self.build_index(&ident_or_idx)?;
      let set = self.visit(&value.clone().unwrap(), block)?;
      if set.get_type() != val.get_type() {
        return Err(Error::new(
          Error::CompilerError,
          None,
          &self.code.lines().nth(expr.first_line.unwrap() as usize).unwrap().to_string(),
          expr.first_pos,
          Some(self.code.lines().nth(expr.first_line.unwrap() as usize).unwrap().to_string().len() as i32),
          format!("Invalid assignment type for array index, expected {:?} but got {:?}", val.get_type().print_to_string(), set.get_type().print_to_string())
        ));
      }
      self.builder.build_store(ptr, set).unwrap();
      return Ok(());
    }

    // Extract identifier name
    let name = match ident_or_idx.expr {
      Expr::Literal(Literals::Identifier(Name(name))) => name,
      _ => {
        return Err(Error::new(
          Error::ParserError,
          None,
          &self.code.lines().nth(expr.first_line.unwrap() as usize).unwrap().to_string(),
          expr.first_pos,
          expr.last_line,
          "Invalid assignment".to_string()
        ));
      }
    };

    let mut set: BasicValueEnum;
    if value.is_some() {
      if let Expr::Literal(e) = &value.as_ref().unwrap().expr {
        if let Literals::Object(obj) = e {
          let alloca = self.build_initialize_struct(ty.clone().unwrap().0, name.clone(), obj.to_vec(), block)?;
          set = alloca.as_basic_value_enum();
        } else {
          set = self.visit(&value.unwrap(), block)?;
        }

      // If assignment value is an array, we need to extract the type
      } else if let Expr::Array(_) = value.as_ref().unwrap().expr.clone() {
        let (ptr, arr_type, val) = self.visit_array(*value.unwrap(), block)?;
        self.set_symbol(name, Some(ptr), arr_type.as_basic_type_enum(), val);
        return Ok(());

      } else {
        set = self.visit(&value.unwrap(), block)?;
      }
    // If no value is provided, set to null
    } else {
      set = self.context.ptr_type(AddressSpace::default()).const_null().as_basic_value_enum();
    }

    // Convert bool to int when storing (for now)
    if set.get_type() == self.context.bool_type().as_basic_type_enum() {
      set = self.builder.build_int_z_extend(set.into_int_value(), self.context.i64_type(), "bool_to_int").unwrap().as_basic_value_enum();
    }

    // TODO: Check for constants

    // Setting new variable
    if let Some(Type(ty)) = ty {

      // Check if variable already exists
      let symbol = self.get_symbol(&name)?;
      if symbol.is_some() && !is_new_scope {
        return Err(Error::new(
          Error::CompilerError,
          None,
          &self.code.lines().nth((expr.first_line.unwrap() - 1) as usize).unwrap().to_string(),
          expr.first_pos,
          expr.last_line,
          format!("Cannot reinitialize variable {}", name)
        ));
      }

      match ty.as_str() {
        "let" => {
          match set {
            BasicValueEnum::IntValue(i) => {
              // Allocate space and store the value
              let ptr = self.builder.build_alloca(self.context.i64_type(), &name).unwrap();
              self.builder.build_store(ptr, i).unwrap();

              // Build tagged pointer
              // let tagged = self.tag_ptr(ptr, *self.type_tags.get("int").unwrap());

              // Set the symbol
              self.set_symbol(name, Some(ptr), i.get_type().as_basic_type_enum(), i.into());
            },
            BasicValueEnum::FloatValue(f) => {
              // Allocate space and store the value
              let ptr = self.builder.build_alloca(self.context.f64_type(), &name).unwrap();
              self.builder.build_store(ptr, f).unwrap();

              // Build tagged pointer
              // let tagged = self.tag_ptr(ptr, *self.type_tags.get("float").unwrap());

              // Set the symbol
              self.set_symbol(name, Some(ptr), f.get_type().as_basic_type_enum(),f.into());
            },
            BasicValueEnum::StructValue(s) => {
              let var = self.builder.build_alloca(s.get_type(), &name).unwrap();
              self.builder.build_store(var, s).unwrap();
              self.set_symbol(name, Some(var), s.get_type().as_basic_type_enum(), s.into());
            },
            // Strings
            BasicValueEnum::ArrayValue(a) => {
              let var = self.builder.build_alloca(a.get_type(), &name).unwrap();
              self.builder.build_store(var, a).unwrap();
              self.set_symbol(name, Some(var), a.get_type().as_basic_type_enum(), a.into());
            },
            BasicValueEnum::PointerValue(a) => {
              let var = self.builder.build_alloca(self.context.ptr_type(AddressSpace::default()), &name).unwrap();
              self.builder.build_store(var, a).unwrap();
              self.set_symbol(name, Some(var), a.get_type().as_basic_type_enum(), a.into());
            },
            _ => panic!("Invalid type for let"),
          }
        },
        "const" => {
          match set {
            BasicValueEnum::IntValue(i) => {
              let var = self.builder.build_alloca(self.context.i64_type(), &name).unwrap();
              self.builder.build_store(var, i).unwrap();
              self.set_symbol(name, Some(var), i.get_type().as_basic_type_enum(), var.as_basic_value_enum());
            },
            BasicValueEnum::FloatValue(f) => {
              let var = self.builder.build_alloca(self.context.f64_type(), &name).unwrap();
              self.builder.build_store(var, f).unwrap();
              self.set_symbol(name, Some(var), f.get_type().as_basic_type_enum(), var.as_basic_value_enum());
            },
            _ => panic!("Invalid type for const"),
          }
        },
        _ => {
          if ["int", "bool", "float", "string"].contains(&ty.as_str()) {
            let var = self.builder.build_alloca(set.get_type(), &name).unwrap();
            self.builder.build_store(var, set).unwrap();
            self.set_symbol(name, Some(var), set.get_type(), set);
          } else {
            // Custom type (we know exists from builder)
            self.set_symbol(name, None, set.get_type(), set);
          }
        },
      }
    } else {
      // Setting existing variable
      let var = self.get_symbol(&name)?;

      if var.is_none() {
        return Err(Error::new(
          Error::NameError,
          None,
          &self.code.lines().nth((expr.first_line.unwrap() - 1) as usize).unwrap().to_string(),
          expr.first_pos,
          Some(name.len() as i32),
          format!("Variable {} not found", name)
        ));
      }
      let named = var.unwrap().1;
      if named.is_none() {
        // An internal error occurred
        panic!("Internal error occurred. Variable {} has no pointer. There may be an issue with a function definition.", name);
      }
      self.builder.build_store(named.unwrap(), set).unwrap();
      self.set_symbol(name, named, set.get_type(), set);
    }

    return Ok(());
  }

  // TODO: Fix, clean up & document
  fn _tag_ptr(&self, ptr: PointerValue<'ctx>, tag: u64) -> PointerValue<'ctx> {
    let int_ptr = self.builder.build_ptr_to_int(ptr, self.context.i64_type(), "ptr_to_int").unwrap();
    let tag_value = self.context.i64_type().const_int(tag, false);
    let tagged_int = self.builder.build_or(int_ptr, tag_value, "tagged_ptr").unwrap();
    return self.builder.build_int_to_ptr(tagged_int, ptr.get_type(), "tagged_int_ptr").unwrap();
  }

  // TODO: Fix, clean up & document
  fn _extract_tag(&self, ptr: PointerValue<'ctx>) -> (PointerValue<'ctx>, IntValue<'ctx>) {
    let int_ptr = self.builder.build_ptr_to_int(ptr, self.context.i64_type(), "ptr_as_int").unwrap();
    let mask = self._type_tags.get("mask").unwrap();
    let tag = self.builder.build_and(int_ptr, self.context.i64_type().const_int(*mask, false), "extract_tag").unwrap();
    let untag_value = self.context.i64_type().const_int(!*mask, false);
    let untagged_int_ptr = self.builder.build_and(int_ptr, untag_value, "untagged_ptr").unwrap();
    let untagged_ptr = self.builder.build_int_to_ptr(untagged_int_ptr, ptr.get_type(), "untagged_ptr_value").unwrap();
    return (untagged_ptr, tag);
  }

  // TODO: Replace with less specific case & fix
  // Probably need to build phi nodes to come out of loading dynamic types
  fn _load_var_to_type(&self, name: String) -> Result<(), Error> {
    let (_, tagged_ptr, _, _, _exited_func) = self.get_symbol(&name)?.unwrap();
    let (_, tag) = self._extract_tag(tagged_ptr.unwrap());
    // let tag_value = self.builder.build_int_z_extend(tag, self.context.i64_type(), "tag_value").unwrap();

    let a = self.builder.build_int_compare(
      inkwell::IntPredicate::EQ,
      tag,
      self.context.i64_type().const_int(*self._type_tags.get("int").unwrap(), false),
      "is_int"
    ).unwrap();

    println!("{:?}", a);
    return Ok(());
  }

  fn build_function(&mut self, name: Name, ret_typ: Option<Literals>, params: Option<Box<Vec<Expression>>>, body: Option<Box<Vec<Expression>>>, block: BasicBlock<'ctx>) -> Result<(), Error> {
    // Get function parameters
    let mut parameters: Vec<BasicMetadataTypeEnum> = vec![];
    // let mut placeholders: Vec<(usize, String, BasicTypeEnum)> = vec![];
    let mut defaults: Vec<(usize, String, Box<Expression>)> = vec![];
    let mut variadic = false;
    if params.is_some() {
      for (i, param) in params.clone().unwrap().iter().enumerate() {
        let (typ, _is_const, name, val, spread) = match param.clone().expr {
          Expr::FunctionParam(ty, is_const, name, default_val, spread) => {
            (
              ty.unwrap(),
              is_const,
              match name {
                Literals::Identifier(Name(name)) => name,
                _ => panic!("Invalid function parameter"),
              },
              default_val,
              spread
            )
          },
          _ => panic!("Invalid function parameter"),
        };

        // If spread
        if spread {
          // If not last parameter
          if i < params.clone().unwrap().len() - 1 {
            return Err(Error::new(
              Error::CompilerError,
              None,
              &self.code.lines().nth((param.first_line.unwrap() - 1) as usize).unwrap().to_string(),
              param.first_pos,
              param.last_line,
              "Invalid use of spread operator in function parameters, must be last parameter".to_string()
            ));
          }

          // If not the inferred/dynamic type or the array type
          // TODO: Unwrap to array type for spread operator
          if !["let", "const"].contains(&typ.0.as_str()) {
            return Err(Error::new(
              Error::CompilerError,
              None,
              &self.code.lines().nth((param.first_line.unwrap() - 1) as usize).unwrap().to_string(),
              param.first_pos,
              param.last_line,
              "Invalid use of spread operator in function parameters, must be array type".to_string()
            ));
          }

          // TODO: Spread operator default
          if val.is_some() {
            // defaults.push

          // TODO: Spread operator unpack?
          // We know whether function is variadic so builder might have tool for unpacking variadic args
          // Would need to be pushed into some sort of array/struct construction eventually
          } else {
            // placeholders.push
          }

          variadic = true;

        // Not a spread op parameter
        } else {
          let _t: BasicTypeEnum = match typ.0.as_str() {
            "let" => {
              // let t = self.context.struct_type(&self.get_types_as_list(), false);
              let t = self.context.ptr_type(AddressSpace::default());
              parameters.push(t.into());
              t.into()
            },
            "int" => {
              let t = self.context.i64_type();
              parameters.push(t.into());
              t.into()
            },
            "float" => {
              let t = self.context.f64_type();
              parameters.push(t.into());
              t.into()
            },
            "bool" => {
              let t = self.context.bool_type();
              parameters.push(t.into());
              t.into()
            },
            "string" => {
              let t = self.context.ptr_type(AddressSpace::default());
              parameters.push(t.into());
              t.into()
            },
            _ => {
              // Check for defined type (TODO: add aliases)

              // Check for enum definition
              let enum_type = self.enum_table.get(&typ.0);
              if enum_type.is_some() {
                let t = self.context.i64_type();
                parameters.push(t.into());
                t.into()

              // Check for struct definition
              } else {
                let struct_ref = self.struct_table.get(&typ.0);
                if struct_ref.is_none() {
                  return Err(Error::new(
                    Error::NameError,
                    None,
                    &self.code.lines().nth((param.first_line.unwrap() - 1) as usize).unwrap().to_string(),
                    param.first_pos,
                    Some(typ.0.len() as i32),
                    format!("Type {} not found", typ.0)
                  ));
                } else {
                  let struct_type = self.context.get_struct_type(&typ.0).unwrap();
                  let t = struct_type.as_basic_type_enum();
                  parameters.push(t.into());
                  t.into()
                }
              }
            },
          };

          // If parameter has default
          if val.is_some() {
            defaults.push((i, name, val.unwrap()));

          // If parameter is a placeholder (no default)
          // TODO: Change this around. I think we can get the parameter pointers instead of re-allocating
          } else {
            // placeholders.push((i, name.0, t));
          }
        }
      }
    }

    // Get return type
    let returns: String = ret_typ.map_or("void".to_string(), |ty| match ty {
      Literals::Identifier(name) => name.0,
      _ => panic!("Invalid return type"),
    });

    // Build function
    let func_type = match returns.as_str() {
      "int" => self.context.i64_type().fn_type(&parameters, variadic),
      "float" => self.context.f64_type().fn_type(&parameters, variadic),
      "void" => self.context.void_type().fn_type(&parameters, variadic),
      "bool" => self.context.bool_type().fn_type(&parameters, variadic),
      _ => {
        if self.struct_table.contains_key(&returns) {
          self.context.get_struct_type(&returns).unwrap().fn_type(&parameters, variadic)
        } else {
          return Err(Error::new(
            Error::NameError,
            None,
            &"",
            Some(0),
            Some(0),
            format!("Type {} not found", returns)
          ));
        }
      },
    };
    let function = self.module.add_function(&name.0, func_type, None);

    // Create a new block for function body
    let mut func_block = self.context.append_basic_block(function, format!("{}-entry", name.0).as_str());
    self.builder.position_at_end(func_block);

    // Set up function parameters
    for (i, param) in function.get_params().iter().enumerate() {

      // Get name
      let name: String = match params.clone().unwrap()[i].clone().expr {
        Expr::FunctionParam(_, _, Literals::Identifier(Name(name)), _, _) => name,
        _ => panic!("Invalid function parameter"),
      };

      // Set parameter name
      param.set_name(&name);

      // if in defaults
      if let Some((_, _, default)) = defaults.iter().find(|(index, _, _)| *index == i) {
        let val = self.visit(&default, func_block)?;
        self.builder.build_store(param.into_pointer_value(), val).unwrap();
        self.set_symbol(name, Some(param.into_pointer_value()), val.get_type(), val);

      // Not in defaults
      } else {
        // param.set_name(&params.clone().unwrap()[i].clone().expr.0);
        // If not typed
        if param.get_type().is_pointer_type() {
          // let var = self.builder.build_alloca(param.get_type(), &param.get_name().to_str().unwrap()).unwrap();
          // self.builder.build_store(var, param.into()).unwrap();
          // self.set_symbol(name, Some(param.into_pointer_value()), *param);

          // TODO: Load the variable to the correct type
          // let (_, tag) = self.extract_tag(param.into_pointer_value());
          // let t = self.get_tag_by_type(param.get_type().as_basic_type_enum());
          // println!("{:?} {:?}", tag, t);
        } else {
          // let var = self.builder.build_alloca(param.get_type(), &param.get_name().to_str().unwrap()).unwrap();
          // self.builder.build_store(var, param.into()).unwrap();

          // self.builder.build_load(param.into(), param).unwrap();
          // self.builder.build_store(param.into_pointer_value(), param.into()).unwrap();

          self.set_symbol(name, None, param.get_type(), *param);
        }
        // self.set_symbol(param.get_name().to_str().unwrap().to_string(), param.into_pointer_value(), *param);
      }
    }

    // Add parameter defaults to the function
    // for (i, n, default) in defaults.iter() {
    //   let val = self.visit(&default, func_block)?;
    //   let arg = function.get_nth_param(*i as u32).unwrap();
    //   arg.set_name(&n);
    //   self.builder.build_store(arg.into_pointer_value(), val).unwrap();
    //   self.set_symbol(n.clone(), arg.into_pointer_value(), val);
    // }

    // Add parameter placeholders to symbol table
    // for (i, n, t) in placeholders.iter() {
    //   let arg = function.get_nth_param(*i as u32).unwrap();
    //   arg.set_name(&n);
    //   let var = self.builder.build_alloca(t.clone(), &n).unwrap();
    //   self.builder.build_store(var, arg).unwrap();
    //   self.set_symbol(n.clone(), var, arg.into());
    // }

    // Enter the function scope
    self.enter_scope(true);

    // Fill the function body
    for ex in body.as_ref().unwrap().iter() {
      if let Expr::Return(ret) = ex.expr.clone() {
        let val = self.visit(&ret, func_block)?;
        if val != self.context.ptr_type(AddressSpace::default()).const_null().as_basic_value_enum() {
          self.builder.build_return(Some(&val)).unwrap();
        } else {
          self.builder.build_return(None).unwrap();
        }

      } else if let Expr::Conditional(typ, expr, body, ebody) = ex.expr.clone() {
        let merge_block = self.context.append_basic_block(function, "merge");
        (_, _, func_block) = self.build_if(true, typ, expr, body, ebody, function, func_block, merge_block, None, None)?;

      } else if let Expr::ForLoop(val, expr, body) = ex.expr.clone() {
        func_block = self.build_for_loop(val, expr, body, function, func_block)?;

      } else if let Expr::WhileLoop(cond, body) = ex.expr.clone() {
        func_block = self.build_while_loop(cond, body, function, func_block)?;

      } else if let Expr::Assignment(_, _, _) = ex.expr.clone() {
        self.build_assignment(ex.clone(), func_block, false)?;

      } else {
        self.visit(&ex, func_block)?;
      }
    }

    // If last item in void function is not a return, add one
    // TODO: Improve on this logic
    if returns.as_str() == "void" {
      if body.as_ref().unwrap().is_empty() {
        self.builder.build_return(None).unwrap();

      } else {
        if let Expr::Return(_) = body.unwrap().last().unwrap().expr.clone() {
          // Last item is return, ignore
        } else {
          self.builder.build_return(None).unwrap();
        }
      }
    }

    // Exit the function scope
    self.exit_scope();

    // Build the function params
    // let mut items = vec![];
    // for (i, param) in params.unwrap().iter().enumerate() {
    //   let name = match param.clone().expr {
    //     Expr::FunctionParam(_, name, _, _) => {
    //       match name {
    //         Literals::Identifier(name, _) => name,
    //         _ => panic!("Invalid function parameter"),
    //       }
    //     },
    //     _ => panic!("Invalid function parameter"),
    //   };

    //   let arg = function.get_nth_param(i as u32).unwrap();
    //   arg.set_name(&name.0);
    //   items.push(arg);
    // }

    // Ignore if there is already a return
    if function.get_last_basic_block().unwrap().get_last_instruction().is_none() {
      self.builder.build_return(Some(&self.context.f64_type().const_float(0.0).as_basic_value_enum())).unwrap();
    }

    // Terminate block
    self.builder.position_at_end(block);

    return Ok(());
  }

  fn build_class(&mut self, expr: Expression, Name(name): Name, parents: Option<Vec<Name>>, body: Option<Box<Vec<Expression>>>, block: BasicBlock<'ctx>) -> Result<(), Error> {

    // Get parents if any
    let mut parent_classes = vec![];
    if let Some(parents) = parents {
      for Name(parent) in parents {
        let parent_class = self.context.get_struct_type(&parent);
        if parent_class.is_none() {
          return Err(Error::new(
            Error::NameError,
            None,
            &self.code.lines().nth((expr.first_line.unwrap() - 1) as usize).unwrap().to_string(),
            expr.first_pos,
            expr.first_pos,
            format!("Parent class '{}' not found", parent)
          ));
        }

        parent_classes.push(parent);
      }
    }

    // Collect method signatures
    let mut methods: IndexMap<String, FunctionValue<'ctx>> = IndexMap::new();
    let mut method_bodies: IndexMap<String, Option<Box<Vec<Expression>>>> = IndexMap::new();
    if let Some(body) = body.as_ref() {
      for expr in body.iter() {
        if let Expr::Function(Name(func_name), ret_typ, params, body) = expr.expr.clone() {
          let signature = self.build_class_method_signature(expr.clone(), name.clone(), func_name.clone(), ret_typ, params, body.clone())?;
          let method_name = if func_name == "new" {
            if body.is_none() {
              return Err(Error::new(
                Error::CompilerError,
                None,
                &self.code.lines().nth((expr.first_line.unwrap() - 1) as usize).unwrap().to_string(),
                expr.first_pos,
                expr.last_line,
                format!("'{}' constructor is missing body", name)
              ));
            }

            format!("{}_constructor", name)
          } else {
            format!("{}_{}", name, func_name)
          };
          let value = self.module.add_function(&method_name, signature, None);
          methods.insert(func_name.clone(), value);
          method_bodies.insert(func_name, body);
        }
      }
    }

    // Check for constructor
    if methods.is_empty() || methods.iter().filter(|(name, _)| name == &&"new").count() == 0 {
      return Err(Error::new(
        Error::CompilerError,
        None,
        &self.code.lines().nth((expr.first_line.unwrap() - 1) as usize).unwrap().to_string(),
        expr.first_pos,
        // + 4 for `cls `
        Some(expr.first_pos.unwrap() + 4 + name.len() as i32),
        format!("Class '{}' is missing constructor", name)
      ));
    }

    // Create the class struct
    let class_struct = self.context.opaque_struct_type(&name);
    let mut types = vec![];
    let mut fields: Vec<(String, BasicTypeEnum)> = vec![];

    // Add parent class props and methods to class
    for parent in &parent_classes {
      let (_, parent_fields, parent_methods) = self.class_table.get(parent).unwrap();

      // Add parent fields to the class struct
      for (field_name, field_type) in parent_fields {
        types.push(field_type.clone());
        fields.push((field_name.clone(), field_type.clone()));
      }

      // Add parent methods to the class
      if parent_methods.is_some() {
        for (method_name, method) in parent_methods.as_ref().unwrap().into_iter() {
          if method_name != "new" {
            methods.insert(method_name.clone(), method.clone());
          }
        }
      }
    }

    // Use the constructor body to determine the rest of the struct type

    // Set up the constructor
    let constructor = self.module.get_function(&format!("{}_constructor", name)).unwrap();
    let constructor_entry = self.context.append_basic_block(constructor, "entry");
    self.builder.position_at_end(constructor_entry);

    // Build the constructor body
    let mut constructor_fields: Vec<(String, BasicTypeEnum<'ctx>)> = vec![];
    let mut values: Vec<BasicValueEnum<'ctx>> = vec![];
    // We know constructor exists
    for ex in method_bodies.get("new").unwrap().to_owned().unwrap().into_iter() {
      if let Expr::Assignment(_, lhs, rhs) = ex.expr.clone() {
        if let Expr::Index(parent, child) = lhs.expr.clone() {
          if let Expr::SelfRef = parent.expr {
            let (ptr, val) = self.build_index(&parent)?;
            let set = self.visit(&rhs.unwrap(), constructor_entry)?;
            if set.get_type() != val.get_type() {
              return Err(Error::new(
                Error::CompilerError,
                None,
                &self.code.lines().nth(ex.first_line.unwrap() as usize).unwrap().to_string(),
                ex.first_pos,
                ex.last_line,
                format!("Invalid assignment type for array index, expected {:?} but got {:?}", val.get_type().print_to_string(), set.get_type().print_to_string())
              ));
            }
            values.push(set);
            // self.builder.build_store(ptr, set).unwrap();
          } else {
            self.visit(&ex, constructor_entry)?;
          }
        } else {
          self.visit(&ex, constructor_entry)?;
        }
      } else if let Expr::Function(_, _, _, _) = ex.expr.clone() {
        continue;
      } else {
        self.visit(&ex, constructor_entry)?;
      }
    }

    self.builder.position_at_end(constructor_entry);
    self.builder.build_return(None).unwrap();

    // Set the body of the class struct
    class_struct.set_body(&types, false);

    println!("{:?}", class_struct);

    // Add the class struct to the struct table
    self.struct_table.insert(name.clone(), (class_struct, vec![]));
    self.class_table.insert(name.clone(), (Some(parent_classes), fields, None));

    return Ok(());
  }

  fn build_class_method_signature(&mut self, expr: Expression, class_name: String, method_name: String, ret_typ: Option<Literals>, params: Option<Box<Vec<Expression>>>, body: Option<Box<Vec<Expression>>>) -> Result<FunctionType<'ctx>, Error> {
    // Collect the parameter types
    let mut types: Vec<BasicMetadataTypeEnum<'ctx>> = vec![];
    if params.is_some() {
      for param in params.unwrap().into_iter() {
        let Type(typ) = match param.clone().expr {
          Expr::FunctionParam(ty, _, _, _, _) => {
            if ty.is_none() || ty.as_ref().unwrap().0 == "let" {
              return Err(Error::new(
                Error::CompilerError,
                None,
                &self.code.lines().nth((param.first_line.unwrap() - 1) as usize).unwrap().to_string(),
                param.first_pos,
                param.first_pos,
                "Method parameters must be typed".to_string()
              ));
            } else {
              ty.unwrap()
            }
          },
          _ => panic!("Invalid function parameter"),
        };

        let t: BasicTypeEnum = match typ.as_str() {
          "int" => self.context.i64_type().into(),
          "float" => self.context.f64_type().into(),
          "bool" => self.context.bool_type().into(),
          _ => {
            if self.struct_table.contains_key(&typ) {
              let (struct_type, _) = self.struct_table.get(&typ).unwrap();
              struct_type.as_basic_type_enum()
            } else {
              return Err(Error::new(
                Error::NameError,
                None,
                &self.code.lines().nth((param.first_line.unwrap() - 1) as usize).unwrap().to_string(),
                param.first_pos,
                Some(typ.len() as i32),
                format!("Type {} not found", typ)
              ));
            }
          },
        };

        types.push(t.into());
      }
    }

    // Collect the function type
    let function_type = if ret_typ.is_some() {
      match ret_typ.unwrap() {
        Literals::Identifier(Name(name)) => {
          match name.as_str() {
            "int" => self.context.i64_type().fn_type(&types, false),
            "float" => self.context.f64_type().fn_type(&types, false),
            "bool" => self.context.bool_type().fn_type(&types, false),
            "void" => self.context.void_type().fn_type(&types, false),
            _ => {
              if self.struct_table.contains_key(&name) {
                let (struct_type, _) = self.struct_table.get(&name).unwrap();
                struct_type.as_basic_type_enum().fn_type(&types, false)
              } else {
                return Err(Error::new(
                  Error::NameError,
                  None,
                  &self.code.lines().nth((expr.first_line.unwrap() - 1) as usize).unwrap().to_string(),
                  expr.first_pos,
                  expr.first_pos,
                  format!("Type '{}' not found", name)
                ));
              }
            },
          }
        },
        _ => panic!("Invalid return type"),
      }
    } else {
      self.context.void_type().fn_type(&types, false)
    };

    return Ok(function_type);
  }

  fn build_index(&mut self, expr: &Expression) -> Result<(PointerValue<'ctx>, BasicValueEnum<'ctx>), Error> {
    let (parent, index) = match expr.clone().expr {
      Expr::Index(parent, index) => (parent, index),
      Expr::ArrayIndex(parent, index) => (parent, index),
      _ => {
        return Err(Error::new(
          Error::ParserError,
          None,
          &self.code.lines().nth(expr.first_line.unwrap() as usize).unwrap().to_string(),
          expr.first_pos,
          expr.last_line,
          "Invalid index".to_string()
        ));
      }
    };

    // TODO: Think about how to handle other types of indexing & recursive indexing
    if let Expr::Index(_, _) = parent.expr {
      return self.build_index(&parent);
    }

    if let Expr::Literal(Literals::Identifier(Name(n))) = parent.expr {
      let symbol = self.get_symbol(&n)?;
      if symbol.is_none() {
        return Err(Error::new(
          Error::NameError,
          None,
          &self.code.lines().nth(expr.first_line.unwrap() as usize).unwrap().to_string(),
          expr.first_pos,
          expr.last_line,
          format!("Variable {} not found", n)
        ));
      }

      let (_, ptr, typ, _val, _) = symbol.unwrap();
      if ptr.is_none() {
        return Err(Error::new(
          Error::CompilerError,
          None,
          &self.code.lines().nth(expr.first_line.unwrap() as usize).unwrap().to_string(),
          expr.first_pos,
          expr.last_line,
          format!("Variable {} is not an array", n)
        ));
      }

      // TODO: Return to this code - will need to extract length when we perform bounds checking
      // Get the array value and length from the array struct type
      // let (_array, _array_len) = if typ.is_array_type() {
      //   let struct_load = self.builder.build_load(
      //     self.context.struct_type(&[self.context.i64_type().into(), self.context.ptr_type(AddressSpace::default()).into()], false),
      //     ptr.unwrap(), "load_array"
      //   ).unwrap();
      //   (
      //     self.builder.build_extract_value(struct_load.into_struct_value(), 1, "arr_ptr").unwrap(),
      //     self.builder.build_extract_value(struct_load.into_struct_value(), 0, "arr_len").unwrap().into_int_value()
      //   )
      // } else {
      //   return Err(Error::new(
      //     Error::CompilerError,
      //     None,
      //     &self.code.lines().nth((expr.first_line.unwrap() - 1) as usize).unwrap().to_string(),
      //     expr.first_pos,
      //     Some(expr.first_pos.unwrap() + 1),
      //     format!("Variable {} is not an array", n)
      //   ));
      // };

      // Get the array's element type
      // TODO: This will have to be modified for nested and dynamic arrays
      let element_type = typ.into_array_type().get_element_type();

      // Load the value to index with
      let idx = self.visit(&index, self.builder.get_insert_block().unwrap())?.into_int_value();

      // TODO: Bounds checking - check index against array_len
      // Will need to return the continue block so building can continue
      // Maybe time for a runtime error / error function?
      // Think about how to handle try/catch / how we'll handle errors in the language

      // let cmp = self.builder.build_int_compare(inkwell::IntPredicate::UGE, idx, array_len, "cmp").unwrap();

      // let error_block = self.context.append_basic_block(self.builder.get_insert_block().unwrap().get_parent().unwrap(), "error");
      // let continue_block = self.context.append_basic_block(self.builder.get_insert_block().unwrap().get_parent().unwrap(), "continue");
      // self.builder.build_conditional_branch(cmp, error_block, continue_block).unwrap();

      // // Error block
      // self.builder.position_at_end(error_block);
      // let printf = self.module.get_function("printf").unwrap();
      // let string = self.context.const_string("Array index out of bounds\n".as_bytes(), true);
      // self.builder.build_call(printf, &[string.into()], "printf").unwrap();
      // self.builder.build_return(None).unwrap();

      // // Continue block
      // self.builder.position_at_end(continue_block);

      // Get the pointer to the index and load its value
      let idx_ptr = unsafe { self.builder.build_gep(element_type, ptr.unwrap(), &[idx], "get_index").unwrap() };
      let val = self.builder.build_load(element_type, idx_ptr, "array_value").unwrap();
      return Ok((idx_ptr, val));
    }

    return Err(Error::new(
      Error::ParserError,
      None,
      &self.code.lines().nth(expr.first_line.unwrap() as usize).unwrap().to_string(),
      expr.first_pos,
      expr.last_line,
      "Invalid index".to_string()
    ));
  }

  fn visit_array(&mut self, expr: Expression, block: BasicBlock<'ctx>) -> Result<(PointerValue<'ctx>, ArrayType<'ctx>, BasicValueEnum<'ctx>), Error> {
    let a = match expr.expr {
      Expr::Array(a) => a,
      _ => {
        return Err(Error::new(
          Error::ParserError,
          None,
          &self.code.lines().nth(expr.first_line.unwrap() as usize).unwrap().to_string(),
          expr.first_pos,
          expr.last_line,
          "Invalid array".to_string()
        ));
      }
    };

    let mut values = Vec::new();
    for v in a.iter() {
      values.push(self.visit(&v, block)?.into_int_value());
    }

    let struct_type = self.context.struct_type(&[
      self.context.i64_type().into(),                        // len
      self.context.ptr_type(AddressSpace::default()).into(), // arr ptr
    ], false);

    let array = self.context.i64_type().const_array(&values);
    let arr_alloca = self.builder.build_alloca(array.get_type(), "arr").unwrap();
    self.builder.build_store(arr_alloca, array).unwrap();

    let array_struct_alloca = self.builder.build_alloca(struct_type, "array_set").unwrap();

    let length = self.context.i64_type().const_int(values.len() as u64, false);
    let length_field_ptr = self.builder.build_struct_gep(struct_type, array_struct_alloca, 0, "arr_len").unwrap();
    self.builder.build_store(length_field_ptr, length).unwrap();

    let array_field_ptr = self.builder.build_struct_gep(struct_type, array_struct_alloca, 1, "arr_ptr").unwrap();
    self.builder.build_store(array_field_ptr, arr_alloca).unwrap();

    return Ok((arr_alloca, array.get_type(), array_struct_alloca.as_basic_value_enum()));
  }

  fn visit(&mut self, expr: &Expression, block: BasicBlock<'ctx>) -> Result<BasicValueEnum<'ctx>, Error> {

    // Position the builder at the end of the current block
    self.builder.position_at_end(block);

    match expr.clone().expr {
      Expr::Literal(literal) => self.handle_literal(literal, expr),
      Expr::BinaryOperator(op, lhs, rhs) => self.handle_binop(op, lhs, rhs, block),
      Expr::UnaryOperator(op, value) => self.handle_unop(op, value, block),
      Expr::Array(_) => panic!("Array not allowed in visit(), has its own visitor"),
      Expr::ArrayIndex(_, _) => {
        let (_, val) = self.build_index(expr)?;
        return Ok(val);
      },
      Expr::TypeDef(_, _) => todo!(),
      Expr::Conditional(_, _, _, _) => panic!("Conditional not allowed here"),
      Expr::Call(name, args) => {
        let function = self.module.get_function(&name.0);
        if function.is_none() {
          return Err(Error::new(
            Error::CompilerError,
            None,
            &self.code.lines().nth((expr.first_line.unwrap() - 1) as usize).unwrap().to_string(),
            expr.first_pos,
            Some(expr.first_pos.unwrap() + name.0.len() as i32),
            format!("Unknown function: {}", name.0)
          ));
        }

        // If args don't match func params and func is not variadic
        if args.len() != function.unwrap().get_params().len() && !function.unwrap().get_type().is_var_arg() {
          return Err(Error::new(
            Error::CompilerError,
            None,
            &self.code.lines().nth((expr.first_line.unwrap() - 1) as usize).unwrap().to_string(),
            expr.first_pos,
            expr.last_line,
            format!("Function \"{}\" expected {} arguments, got {}", name.0, function.unwrap().get_params().len(), args.len())
          ));
        }

        // Old arg map
        // let arg_values: Vec<BasicMetadataValueEnum> = args.iter().map(|arg| self.visit(&arg, block).unwrap().into()).collect();

        let mut values: Vec<BasicValueEnum> = vec![];
        let mut meta: Vec<BasicMetadataValueEnum> = vec![];
        let mut ptrs: IndexMap<usize, Option<PointerValue<'ctx>>> = IndexMap::new();

        // Build args
        for (i, arg) in args.iter().enumerate() {
          let mut val: BasicValueEnum<'ctx>;

          // If arg is an identifier (variable) get the pointer and value if possible
          if let Expr::Literal(Literals::Identifier(Name(name))) = arg.expr.clone() {
            let (ptr, _, value) = self.var_from_ident(name, arg)?;
            val = value;
            if ptr.is_some() {
              ptrs.insert(i, ptr);
            }

          // Get the value
          } else {
            val = self.visit(&arg, block)?;
          }

          // Convert bool to int when passing (for now)
          if val.get_type() == self.context.bool_type().as_basic_type_enum() {
            val = self.builder.build_int_z_extend(val.into_int_value(), self.context.i64_type(), "bool_to_int").unwrap().as_basic_value_enum();
          }

          match val.into() {
            BasicMetadataValueEnum::IntValue(int_value) => {
              let int_type = int_value.get_type();
              if int_type.get_bit_width() == 64 {
                values.push(int_value.into());
                meta.push(BasicMetadataValueEnum::IntValue(int_value));
              } else {
                values.push(val.into());
                meta.push(val.into());
              }
            },
            BasicMetadataValueEnum::PointerValue(ptr_value) => {
              values.push(ptr_value.into());
              meta.push(BasicMetadataValueEnum::PointerValue(ptr_value));
            },
            BasicMetadataValueEnum::ArrayValue(array_value) => {
              let array_type = array_value.get_type();
              let element_type = array_type.get_element_type();
              if let BasicTypeEnum::IntType(int_type) = element_type {
                // If string
                if int_type.get_bit_width() == 8 {
                  let global = self.module.add_global(array_type, None, "global");
                  global.set_initializer(&array_value);
                  let ptr = global.as_pointer_value();
                  values.push(ptr.into());
                  meta.push(BasicMetadataValueEnum::PointerValue(ptr));
                } else {
                  values.push(val.into());
                  meta.push(val.into());
                }
              } else {
                values.push(val.into());
                meta.push(val.into());
              }
            },
            _ => {
              values.push(val.into());
              meta.push(val.into());
            },
          }
        }

        for (i, param) in function.unwrap().get_params().iter().enumerate() {
          let param_type = param.get_type();
          if param_type.is_pointer_type() {
            if !values[i].is_pointer_value() {
              // If we can get original pointer of value
              if ptrs.get(&i).is_some() {
                meta[i] = ptrs.get(&i).unwrap().unwrap().into();
              // Build new pointer
              } else {
                let ptr = self.builder.build_alloca(param_type, "ptr").unwrap();
                // self.tag_ptr(ptr, self.get_tag_by_type(values[i].get_type()));
                self.builder.build_store(ptr, values[i]).unwrap();
                meta[i] = ptr.into();
              }
            }
          }
        }

        // Build call and extract value
        let call = self.builder.build_call(function.unwrap(), &meta, &name.0).unwrap();
        match call.try_as_basic_value().left() {
          Some(val) => {
            return Ok(val);
          },
          None => {
            // Return null ptr if no value is returned
            return Ok(self.context.ptr_type(AddressSpace::default()).const_null().as_basic_value_enum());
          },
        }
      },
      Expr::Return(r) => {
        let val = self.visit(&r, block)?;
        if val != self.context.ptr_type(AddressSpace::default()).const_null().as_basic_value_enum() {
          self.builder.build_return(Some(&val)).unwrap();
        } else {
          self.builder.build_return(None).unwrap();
        }

        return Ok(val);
      },
      Expr::Index(parent, child) => {
        return Ok(self.build_index_extract(true, false, None, parent, child, block)?.0);
      }
      Expr::Assignment(_, _, _) => panic!("Assignment not allowed here"),
      _ => panic!("Invalid expression"),
    }
  }

  fn handle_literal(&mut self, literal: Literals, expr: &Expression) -> Result<BasicValueEnum<'ctx>, Error> {
    match literal {
      Literals::Integer(i) => {
        return Ok(self.context.i64_type().const_int(i as u64, false).as_basic_value_enum());
      },
      Literals::UnsignedInteger(_) => todo!(),
      Literals::FloatingPoint(f) => {
        return Ok(self.context.f64_type().const_float(f).as_basic_value_enum());
      },
      Literals::String(s) => {
        return Ok(self.context.const_string(s.as_bytes(), true).as_basic_value_enum());
      },
      Literals::Boolean(b) => {
        return Ok(self.context.bool_type().const_int(b as u64, false).as_basic_value_enum());
      },
      // Literals::Object(obj) => {

      //   println!("{:?}", expr);
      //   panic!("Testing");
      //   let mut values: Vec<BasicValueEnum> = vec![];
      //   for literal in obj.iter() {
      //     let prop = match literal.to_owned() {
      //       Literals::ObjectProperty(name, val) => (name, val),
      //       _ => panic!("Invalid object property"),
      //     };
      //     values.push(self.visit(&prop.1, self.builder.get_insert_block().unwrap()).unwrap());
      //   }

      //   return Ok(self.context.struct_type(&values.iter().map(|v| v.get_type()).collect::<Vec<BasicTypeEnum>>(), false).const_named_struct(&values).as_basic_value_enum());
      // },
      Literals::Object(_) => panic!("Object literal not allowed here"),
      Literals::ObjectProperty(_, _) => todo!(),
      Literals::Null => {
        return Ok(self.context.ptr_type(AddressSpace::default()).const_null().as_basic_value_enum());
      },
      Literals::Identifier(n) => Ok(self.var_from_ident(n.0, expr)?.2),
      Literals::EOF => todo!(),
    }
  }

  fn var_from_ident(&self, name: String, expr: &Expression) -> Result<(Option<PointerValue<'ctx>>, BasicTypeEnum<'ctx>, BasicValueEnum<'ctx>), Error> {
    if let Some((_, ptr, typ, val, _exited_func)) = self.get_symbol(&name)? {
      // Constant value
      if ptr.is_none() || typ.is_array_type() {
        return Ok((None, typ, val));
      // If there's a pointer, load the value behind the identifier
      } else {
        let var = self.builder.build_load(typ, ptr.unwrap(), &name).unwrap();
        return Ok((ptr, typ, var));
      }
    } else {
      return Err(Error::new(
        Error::CompilerError,
        None,
        &self.code.lines().nth((expr.first_line.unwrap() - 1) as usize).unwrap().to_string(),
        expr.first_pos,
        Some(expr.first_pos.unwrap() + name.len() as i32),
        format!("Unknown identifier: {}", name)
      ));
    }
  }

  fn handle_unop(&mut self, op: Operator, value: Box<Expression>, block: BasicBlock<'ctx>) -> Result<BasicValueEnum<'ctx>, Error> {
    let val: BasicValueEnum<'ctx>;
    let mut name: Option<String> = None;
    if let Expr::Literal(Literals::Identifier(n)) = value.clone().expr {
      val = self.get_symbol(&n.0)?.unwrap().3;
      name = Some(n.0);
      // val = self.builder.build_load(val.into_pointer_value(), val.into_pointer_value(), &name.0).unwrap().as_basic_value_enum();
    } else {
      val = self.visit(&value, block)?;
    }

    match op {
      Operator(op) => {
        match op.as_str() {
          "-" => {
            if name.is_some() {
              // Reassign the identifier with the new value
              let a = self.get_symbol(&name.unwrap())?.unwrap().1.unwrap();
              if a.is_const() {
                panic!("Cannot assign to a constant");
              } else {
                let val = self.builder.build_int_neg(val.into_int_value(), "negtmp").unwrap();
                self.builder.build_store(a, val).unwrap();
                return Ok(val.as_basic_value_enum());
              }
            } else {
              return Ok(self.builder.build_int_neg(val.into_int_value(), "negtmp").unwrap().as_basic_value_enum());
            }
          },
          "!" => {
            if val.is_pointer_value() {
              let null = self.context.ptr_type(AddressSpace::default()).const_null();
              let cmp = self.builder.build_int_compare(inkwell::IntPredicate::EQ, val.into_pointer_value(), null, "notcmp").unwrap();
              return Ok(self.builder.build_int_z_extend(cmp, self.context.i64_type(), "nottmp").unwrap().as_basic_value_enum());
            }
            return Ok(self.builder.build_not(val.into_int_value(), "nottmp").unwrap().as_basic_value_enum());
          },
          // Pre-increment (return the new value)
          "++:pre" => {
            if name.is_some() {
              // Reassign the identifier with the new value
              let a = self.get_symbol(&name.as_ref().unwrap())?.unwrap().1.unwrap();
              if a.is_const() {
                panic!("Cannot assign to a constant");
              } else {
                let v = self.builder.build_int_add(val.into_int_value(), self.context.i64_type().const_int(1, false), "addtmp").unwrap();
                self.builder.build_store(a, v).unwrap();
                self.set_symbol(name.unwrap(), Some(a), v.get_type().as_basic_type_enum(), v.as_basic_value_enum());
                return Ok(v.as_basic_value_enum());
              }
            } else {
              // Return the new value
              return Ok(self.builder.build_int_add(val.into_int_value(), self.context.i64_type().const_int(1, false), "addtmp").unwrap().as_basic_value_enum());
            }
          },
          // Post-increment (return the original value)
          "++:post" => {
            if name.is_some() {
              // Reassign the identifier with the new value
              let a = self.get_symbol(&name.as_ref().unwrap())?.unwrap().1.unwrap();
              if a.is_const() {
                panic!("Cannot assign to a constant");
              } else {
                let v = self.builder.build_int_add(val.into_int_value(), self.context.i64_type().const_int(1, false), "addtmp").unwrap();
                self.builder.build_store(a, v).unwrap();
                self.set_symbol(name.unwrap(), Some(a), v.get_type().as_basic_type_enum(), v.as_basic_value_enum());
                return Ok(val);
              }
            } else {
              // Return the original value
              return Ok(val);
            }
          },
          // Pre-decrement
          "--:pre" => {
            if name.is_some() {
              // Reassign the identifier with the new value
              let a = self.get_symbol(&name.as_ref().unwrap())?.unwrap().1.unwrap();
              if a.is_const() {
                panic!("Cannot assign to a constant");
              } else {
                let v = self.builder.build_int_sub(val.into_int_value(), self.context.i64_type().const_int(1, false), "subtmp").unwrap();
                self.builder.build_store(a, v).unwrap();
                self.set_symbol(name.unwrap(), Some(a), v.get_type().as_basic_type_enum(), v.as_basic_value_enum());
                return Ok(v.as_basic_value_enum());
              }
            } else {
              return Ok(self.builder.build_int_sub(val.into_int_value(), self.context.i64_type().const_int(1, false), "subtmp").unwrap().as_basic_value_enum());
            }
          },
          // Post-decrement
          "--:post" => {
            if name.is_some() {
              // Reassign the identifier with the new value
              let a = self.get_symbol(&name.as_ref().unwrap())?.unwrap().1.unwrap();
              if a.is_const() {
                panic!("Cannot assign to a constant");
              } else {
                let v = self.builder.build_int_sub(val.into_int_value(), self.context.i64_type().const_int(1, false), "subtmp").unwrap();
                self.builder.build_store(a, v).unwrap();
                self.set_symbol(name.unwrap(), Some(a), v.get_type().as_basic_type_enum(), v.as_basic_value_enum());
                return Ok(val);
              }
            } else {
              return Ok(val);
            }
          },
          _ => panic!("Unknown operator: {}", op),
        }
      },
    }
  }

  // Handle binary operators
  // TODO: Improve / rewrite entirely
  // Will either need more comprehensive type inference or an entire type analysis / check step before IR building
  // Consider this entire function a temporary solution or broken
  fn handle_binop(&mut self, op: Operator, lhs: Box<Expression>, rhs: Box<Expression>, block: BasicBlock<'ctx>) -> Result<BasicValueEnum<'ctx>, Error> {
    let mut left = self.visit(&lhs, block)?;
    let mut right = self.visit(&rhs, block)?;

    // Based on the left and right types, determine the correct operation to perform
    let typ = match (left, right) {
      // One of the values is a float
      (BasicValueEnum::FloatValue(_), _) => "float".to_string(),
      (_, BasicValueEnum::FloatValue(_)) => "float".to_string(),
      // Both values are integers
      (BasicValueEnum::IntValue(a), BasicValueEnum::IntValue(b)) => {

        // If only one of the values is a bool, convert it to an int
        if a.get_type().get_bit_width() == 1 && b.get_type().get_bit_width() == 64 {
          left = self.builder.build_int_z_extend(a, self.context.i64_type(), "left_int").unwrap().as_basic_value_enum();
        } else if a.get_type().get_bit_width() == 64 && b.get_type().get_bit_width() == 1 {
          right = self.builder.build_int_z_extend(b, self.context.i64_type(), "right_int").unwrap().as_basic_value_enum();
        }

        "int".to_string()
      },
      (BasicValueEnum::PointerValue(a), BasicValueEnum::PointerValue(b)) => {
        // Get symbols from pointer names
        println!("a: {:?}\nb: {:?}", a, b);
        let (_, a_inst, a_type, _a_val, _) = self.get_symbol(&a.get_name().to_string_lossy())?.unwrap();
        let (_, b_inst, b_type, _b_val, _) = self.get_symbol(&b.get_name().to_string_lossy())?.unwrap();

        // panic!("Pointer arithmetic not yet implemented");
        let a_value = self.builder.build_load(a_type, a_inst.unwrap(), "lhs_val").unwrap();
        let b_value = self.builder.build_load(b_type, b_inst.unwrap(), "rhs_val").unwrap();

        left = a_value.as_basic_value_enum();
        right = b_value.as_basic_value_enum();

        if a_value.is_int_value() && b_value.is_int_value() {
          "int".to_string()
        } else if a_value.is_float_value() && b_value.is_float_value() {
          "float".to_string()
        } else if a_value.is_int_value() && b_value.is_float_value() {
          "float".to_string()
        } else if a_value.is_float_value() && b_value.is_int_value() {
          "float".to_string()
        } else {
          panic!("Invalid types for operation");
        }
      },
      (BasicValueEnum::PointerValue(a), BasicValueEnum::IntValue(_)) => {
        let (_, a_inst, _, _a_val, _) = self.get_symbol(&a.get_name().to_string_lossy())?.unwrap();
        let a_value = self.builder.build_load(self.context.i64_type(), a_inst.unwrap(), "lhs_val").unwrap();
        left = a_value.as_basic_value_enum();
        "int".to_string()
      },
      (BasicValueEnum::IntValue(_), BasicValueEnum::PointerValue(b)) => {
        let (_, b_inst, _, _b_val, _) = self.get_symbol(&b.get_name().to_string_lossy())?.unwrap();
        let b_value = self.builder.build_load(self.context.i64_type(), b_inst.unwrap(), "rhs_val").unwrap();
        left = b_value.as_basic_value_enum();
        "int".to_string()
      },
      (BasicValueEnum::StructValue(a), BasicValueEnum::StructValue(b)) => {
        // Get fields from struct values
        let a_value = self.builder.build_extract_value(a, 0, "lhs_val").unwrap();
        let b_value = self.builder.build_extract_value(b, 0, "rhs_val").unwrap();

        left = a_value.as_basic_value_enum();
        right = b_value.as_basic_value_enum();

        if a_value.is_int_value() && b_value.is_int_value() {
          "int".to_string()
        } else if a_value.is_float_value() && b_value.is_float_value() {
          "float".to_string()
        } else if a_value.is_int_value() && b_value.is_float_value() {
          "float".to_string()
        } else if a_value.is_float_value() && b_value.is_int_value() {
          "float".to_string()
        } else if a_value.is_struct_value() && b_value.is_struct_value() {
          // println!("{:?} {:?}", a_value, b_value);
          todo!()
        } else if a_value.is_pointer_value() && b_value.is_pointer_value() {
          "int".to_string()
        } else {
          // println!("{:?} {:?}", a_value, b_value);
          panic!("Invalid types for operation");
        }
      },
      (BasicValueEnum::StructValue(a), b) => {
        // Get fields from struct values
        let a_value = self.builder.build_extract_value(a, 0, "lhs_val").unwrap();

        left = a_value.as_basic_value_enum();

        if a_value.is_int_value() && b.is_int_value() {
          "int".to_string()
        } else if a_value.is_float_value() && b.is_float_value() {
          "float".to_string()
        } else {
          panic!("Invalid types for operation");
        }
      },
      (a, BasicValueEnum::StructValue(b)) => {
        // Get fields from struct values
        let b_value = self.builder.build_extract_value(b, 0, "rhs_val").unwrap();

        right = b_value.as_basic_value_enum();

        if a.is_int_value() && b_value.is_int_value() {
          "int".to_string()
        } else if a.is_float_value() && b_value.is_float_value() {
          "float".to_string()
        } else {
          panic!("Invalid types for operation");
        }
      },
      // Default to bool
      _ => "bool".to_string(),
    };

    match op {
      Operator(op) => {
        match op.as_str() {
          "+" => {
            match typ.as_str() {
              "float" => {
                if left.is_int_value() {
                  left = self.builder.build_unsigned_int_to_float(left.into_int_value(), self.context.f64_type(), "left_float").unwrap().as_basic_value_enum();
                }
                if right.is_int_value() {
                  right = self.builder.build_unsigned_int_to_float(right.into_int_value(), self.context.f64_type(), "right_float").unwrap().as_basic_value_enum();
                }
                return Ok(self.builder.build_float_add(left.into_float_value(), right.into_float_value(), "addtmp").unwrap().as_basic_value_enum());
              },
              "int" => {
                return Ok(self.builder.build_int_add(left.into_int_value(), right.into_int_value(), "addtmp").unwrap().as_basic_value_enum());
              },
              _ => panic!("Invalid types for addition: {}", typ), // TODO: pretty up errors
            }
          },
          "-" => {
            match typ.as_str() {
              "float" => {
                if left.is_int_value() {
                  left = self.builder.build_unsigned_int_to_float(left.into_int_value(), self.context.f64_type(), "left_float").unwrap().as_basic_value_enum();
                }
                if right.is_int_value() {
                  right = self.builder.build_unsigned_int_to_float(right.into_int_value(), self.context.f64_type(), "right_float").unwrap().as_basic_value_enum();
                }
                return Ok(self.builder.build_float_sub(left.into_float_value(), right.into_float_value(), "subtmp").unwrap().as_basic_value_enum());
              },
              "int" => {
                return Ok(self.builder.build_int_sub(left.into_int_value(), right.into_int_value(), "subtmp").unwrap().as_basic_value_enum());
              },
              _ => panic!("Invalid types for subtraction"), // TODO: pretty up errors
            }
          },
          "*" => {
            match typ.as_str() {
              "float" => {
                if left.is_int_value() {
                  left = self.builder.build_unsigned_int_to_float(left.into_int_value(), self.context.f64_type(), "left_float").unwrap().as_basic_value_enum();
                }
                if right.is_int_value() {
                  right = self.builder.build_unsigned_int_to_float(right.into_int_value(), self.context.f64_type(), "right_float").unwrap().as_basic_value_enum();
                }
                return Ok(self.builder.build_float_mul(left.into_float_value(), right.into_float_value(), "multmp").unwrap().as_basic_value_enum());
              },
              "int" => {
                return Ok(self.builder.build_int_mul(left.into_int_value(), right.into_int_value(), "multmp").unwrap().as_basic_value_enum());
              },
              _ => panic!("Invalid types for multiplication"),
            }
          },
          "/" => {
            match typ.as_str() {
              "float" => {
                if left.is_int_value() {
                  left = self.builder.build_unsigned_int_to_float(left.into_int_value(), self.context.f64_type(), "left_float").unwrap().as_basic_value_enum();
                }
                if right.is_int_value() {
                  right = self.builder.build_unsigned_int_to_float(right.into_int_value(), self.context.f64_type(), "right_float").unwrap().as_basic_value_enum();
                }
                return Ok(self.builder.build_float_div(left.into_float_value(), right.into_float_value(), "divtmp").unwrap().as_basic_value_enum());
              },
              "int" => {
                return Ok(self.builder.build_int_unsigned_div(left.into_int_value(), right.into_int_value(), "divtmp").unwrap().as_basic_value_enum());
              },
              _ => panic!("Invalid types for division"),
            }
          },
          "//" => {
            todo!();
          },
          "%" => {
            match typ.as_str() {
              "float" => {
                if left.is_int_value() {
                  left = self.builder.build_unsigned_int_to_float(left.into_int_value(), self.context.f64_type(), "left_float").unwrap().as_basic_value_enum();
                }
                if right.is_int_value() {
                  right = self.builder.build_unsigned_int_to_float(right.into_int_value(), self.context.f64_type(), "right_float").unwrap().as_basic_value_enum();
                }
                return Ok(self.builder.build_float_rem(left.into_float_value(), right.into_float_value(), "remtmp").unwrap().as_basic_value_enum());
              },
              "int" => {
                return Ok(self.builder.build_int_unsigned_rem(left.into_int_value(), right.into_int_value(), "remtmp").unwrap().as_basic_value_enum());
              },
              _ => panic!("Invalid types for modulus"),
            }
          },
          "^" => {
            todo!();
          },
          "<<" => {
            return Ok(self.builder.build_left_shift(left.into_int_value(), right.into_int_value(), "shltmp").unwrap().as_basic_value_enum());
          },
          ">>" => {
            return Ok(self.builder.build_right_shift(left.into_int_value(), right.into_int_value(), false, "shrtmp").unwrap().as_basic_value_enum());
          },
          "&&" => {
            return Ok(self.builder.build_and(left.into_int_value(), right.into_int_value(), "andtmp").unwrap().as_basic_value_enum());
          },
          "||" => {
            return Ok(self.builder.build_or(left.into_int_value(), right.into_int_value(), "ortmp").unwrap().as_basic_value_enum());
          },
          "==" => {
            match typ.as_str() {
              "float" => {
                return Ok(self.builder.build_float_compare(inkwell::FloatPredicate::OEQ, left.into_float_value(), right.into_float_value(), "eqtmp").unwrap().as_basic_value_enum());
              },
              "int" => {
                return Ok(self.builder.build_int_compare(inkwell::IntPredicate::EQ, left.into_int_value(), right.into_int_value(), "eqtmp").unwrap().as_basic_value_enum());
              },
              _ => panic!("Invalid types for equality"), // TODO: pretty up errors
            }
          },
          "!=" => {
            match typ.as_str() {
              "float" => {
                return Ok(self.builder.build_float_compare(inkwell::FloatPredicate::ONE, left.into_float_value(), right.into_float_value(), "netmp").unwrap().as_basic_value_enum());
              },
              "int" => {
                return Ok(self.builder.build_int_compare(inkwell::IntPredicate::NE, left.into_int_value(), right.into_int_value(), "netmp").unwrap().as_basic_value_enum());
              },
              _ => panic!("Invalid types for inequality"), // TODO: pretty up errors
            }
          },
          ">" => {
            match typ.as_str() {
              "float" => {
                return Ok(self.builder.build_float_compare(inkwell::FloatPredicate::OGT, left.into_float_value(), right.into_float_value(), "gttmp").unwrap().as_basic_value_enum());
              },
              "int" => {
                return Ok(self.builder.build_int_compare(inkwell::IntPredicate::SGT, left.into_int_value(), right.into_int_value(), "gttmp").unwrap().as_basic_value_enum());
              },
              _ => panic!("Invalid types for greater than"), // TODO: pretty up errors
            }
          },
          "<" => {
            match typ.as_str() {
              "float" => {
                return Ok(self.builder.build_float_compare(inkwell::FloatPredicate::OLT, left.into_float_value(), right.into_float_value(), "lttmp").unwrap().as_basic_value_enum());
              },
              "int" => {
                return Ok(self.builder.build_int_compare(inkwell::IntPredicate::SLT, left.into_int_value(), right.into_int_value(), "lttmp").unwrap().as_basic_value_enum());
              },
              _ => panic!("Invalid types for less than"), // TODO: pretty up errors
            }
          },
          ">=" => {
            match typ.as_str() {
              "float" => {
                return Ok(self.builder.build_float_compare(inkwell::FloatPredicate::OGE, left.into_float_value(), right.into_float_value(), "getmp").unwrap().as_basic_value_enum());
              },
              "int" => {
                return Ok(self.builder.build_int_compare(inkwell::IntPredicate::SGE, left.into_int_value(), right.into_int_value(), "getmp").unwrap().as_basic_value_enum());
              },
              _ => panic!("Invalid types for greater than or equal"), // TODO: pretty up errors
            }
          },
          "<=" => {
            match typ.as_str() {
              "float" => {
                return Ok(self.builder.build_float_compare(inkwell::FloatPredicate::OLE, left.into_float_value(), right.into_float_value(), "letmp").unwrap().as_basic_value_enum());
              },
              "int" => {
                return Ok(self.builder.build_int_compare(inkwell::IntPredicate::SLE, left.into_int_value(), right.into_int_value(), "letmp").unwrap().as_basic_value_enum());
              },
              _ => panic!("Invalid types for less than or equal"), // TODO: pretty up errors
            }
          },
          "+=" => {
            match typ.as_str() {
              "float" => {
                if let Expr::Literal(Literals::Identifier(n)) = lhs.clone().expr {
                  let a = self.get_symbol(&n.0)?.unwrap().1.unwrap();
                  if a.is_const() {
                    panic!("Cannot assign to a constant");
                  } else {
                    let val = self.builder.build_float_add(left.into_float_value(), right.into_float_value(), "addtmp").unwrap();
                    self.builder.build_store(a, val).unwrap();
                    self.set_symbol(n.0, Some(a), val.get_type().as_basic_type_enum(), val.as_basic_value_enum());
                    return Ok(val.as_basic_value_enum());
                  }
                } else {
                  return Ok(self.builder.build_float_add(left.into_float_value(), right.into_float_value(), "addtmp").unwrap().as_basic_value_enum());
                }
              },
              "int" => {
                if let Expr::Literal(Literals::Identifier(n)) = lhs.clone().expr {
                  let a = self.get_symbol(&n.0)?.unwrap().1.unwrap();
                  if a.is_const() {
                    panic!("Cannot assign to a constant");
                  } else {
                    let val = self.builder.build_int_add(left.into_int_value(), right.into_int_value(), "addtmp").unwrap();
                    self.builder.build_store(a, val).unwrap();
                    self.set_symbol(n.0, Some(a), val.get_type().as_basic_type_enum(), val.as_basic_value_enum());
                    return Ok(val.as_basic_value_enum());
                  }
                } else {
                  return Ok(self.builder.build_int_add(left.into_int_value(), right.into_int_value(), "addtmp").unwrap().as_basic_value_enum());
                }
              },
              _ => panic!("Invalid types for addition"), // TODO: pretty up errors
            }
          },
          "-=" => todo!(),
          "*=" => todo!(),
          "/=" => todo!(),
          "//=" => todo!(),
          "%=" => todo!(),
          _ => panic!("Unknown operator: {}", op),
        }
      },
    }
  }
}

// Tests
#[cfg(test)]
mod tests {
  use std::fs;
  use std::fs::File;
  use std::io::Write;
  use std::sync::atomic::{AtomicUsize, Ordering};
  static COUNTER: AtomicUsize = AtomicUsize::new(0);
  use super::*;

  // Compile the IR and assert the output matches
  fn build_and_assert(ir: LLVMString, output: &str) {
    let test_count = COUNTER.fetch_add(1, Ordering::SeqCst);
    let llvm_ir_name = format!("test{}.ll", test_count);
    let executable_name = format!("test{}", test_count);

    // Generate LLVM IR file
    let mut file = File::create(format!("./{}", &llvm_ir_name)).unwrap();
    file.write_all(ir.to_bytes()).unwrap();

    // Compile and execute the binary
    #[cfg(target_os = "windows")]
    std::process::Command::new("clang")
      .arg("-o")
      .arg(format!("{}.exe", &executable_name)) // `test1.exe`
      .arg(&llvm_ir_name)                      // `test1.ll`
      .output()
      .expect("Failed to compile LLVM IR");
    #[cfg(not(target_os = "windows"))]
    std::process::Command::new("clang")
      .arg("-o")
      .arg(&executable_name) // `test1`
      .arg(&llvm_ir_name)   // `test1.ll`
      .output()
      .expect("Failed to compile LLVM IR");
    #[cfg(target_os = "windows")]
    let test = std::process::Command::new(format!("./{}.exe", &executable_name))
      .output()
      .expect("Failed to run executable");
    #[cfg(not(target_os = "windows"))]
    let test = std::process::Command::new(format!("./{}", &executable_name))
      .output()
      .expect("Failed to run executable");

    // Delete the test execution files
    fs::remove_file(llvm_ir_name).unwrap();
    #[cfg(target_os = "windows")]
    fs::remove_file(format!("{}.exe", executable_name)).unwrap();
    #[cfg(not(target_os = "windows"))]
    fs::remove_file(executable_name).unwrap();

    // Assert the output is correct
    if !test.status.success() && String::from_utf8_lossy(&test.stderr) != "" {
      eprintln!("Error: {}", String::from_utf8_lossy(&test.stderr));
      assert!(false);
    } else {
      assert_eq!(String::from_utf8_lossy(&test.stdout), output);
    }
  }

  #[test]
  fn test_compile_assignment_reassignment() -> Result<(), Error> {
    let context = Context::create();
    let mut codegen = CodeGen::new(&context);
    let code = "let a = 1;
    let b = 2;
    a = 3;
    let c = a + b;
    printf(\"%d\", c);".to_string();
    let mut parser = crate::Parser::new();
    let ast = parser.parse(code.clone(), String::new(), false, false)?;
    let ir = codegen.build(code, ast, IndexMap::new(), false, false)?;
    build_and_assert(ir, "5");
    return Ok(());
  }

  #[test]
  fn test_compile_multi_binop() -> Result<(), Error> {
    let context = Context::create();
    let mut codegen = CodeGen::new(&context);
    let code = "let a = (1 + 2) * 3;
    let b = 3;
    printf(\"%d\", a / b);".to_string();
    let mut parser = crate::Parser::new();
    let ast = parser.parse(code.clone(), String::new(), false, false)?;
    let ir = codegen.build(code, ast, IndexMap::new(), false, false)?;
    build_and_assert(ir, "3");
    return Ok(());
  }

  #[test]
  fn test_assign_array_and_indexing() -> Result<(), Error> {
    let context = Context::create();
    let mut codegen = CodeGen::new(&context);
    let code = "let a = [1, 2, 3];
    let b = a[2];
    printf(\"%d\", b);".to_string();
    let mut parser = crate::Parser::new();
    let ast = parser.parse(code.clone(), String::new(), false, false)?;
    let ir = codegen.build(code, ast, IndexMap::new(), false, false)?;
    build_and_assert(ir, "3");
    return Ok(());
  }

  #[test]
  fn test_array_reassign_index() -> Result<(), Error> {
    let context = Context::create();
    let mut codegen = CodeGen::new(&context);
    let code = "let a = [1, 2, 3];
    a[0] = 4;
    let b = a[0];
    printf(\"%d\", b);".to_string();
    let mut parser = crate::Parser::new();
    let ast = parser.parse(code.clone(), String::new(), false, false)?;
    let ir = codegen.build(code, ast, IndexMap::new(), false, false)?;
    build_and_assert(ir, "4");
    return Ok(());
  }

  #[test]
  fn test_for_loop() -> Result<(), Error> {
    let context = Context::create();
    let mut codegen = CodeGen::new(&context);
    let code = "let array = [1, 2, 3, 4, 5];
    for (let i in array) {
      printf(\"%d\", array[i]);
    }".to_string();
    let mut parser = crate::Parser::new();
    let ast = parser.parse(code.clone(), String::new(), false, false)?;
    let ir = codegen.build(code, ast, IndexMap::new(), false, false)?;
    build_and_assert(ir, "12345");
    return Ok(());
  }

  #[test]
  fn test_while_loop() -> Result<(), Error> {
    let context = Context::create();
    let mut codegen = CodeGen::new(&context);
    let code = "let i = 0;
    while (i < 5) {
      printf(\"%d\", i);
      i = i + 1;
    }".to_string();
    let mut parser = crate::Parser::new();
    let ast = parser.parse(code.clone(), String::new(), false, false)?;
    let ir = codegen.build(code, ast, IndexMap::new(), false, false)?;
    build_and_assert(ir, "01234");
    return Ok(());
  }

  #[test]
  fn test_conditional_phi() -> Result<(), Error> {
    let context = Context::create();
    let mut codegen = CodeGen::new(&context);
    let code = "let a = 1;
    if (a == 1) {
      a = 5;
    } else {
      a = 10;
    }
    printf(\"%d\", a);".to_string();
    let mut parser = crate::Parser::new();
    let ast = parser.parse(code.clone(), String::new(), false, false)?;
    let ir = codegen.build(code, ast, IndexMap::new(), false, false)?;
    build_and_assert(ir, "5");
    return Ok(());
  }

  #[test]
  fn test_type_struct_index() -> Result<(), Error> {
    let context = Context::create();
    let mut codegen = CodeGen::new(&context);
    let code = "type Test = {
      a: int,
      b: int,
    }
    Test test = { a: 1, b: 2 };
    printf(\"%d\", test.b);".to_string();
    let mut parser = crate::Parser::new();
    let ast = parser.parse(code.clone(), String::new(), false, false)?;
    let ir = codegen.build(code, ast, IndexMap::new(), false, false)?;
    build_and_assert(ir, "2");
    return Ok(());
  }

  #[test]
  fn test_deep_type_struct_index() -> Result<(), Error> {
    let context = Context::create();
    let mut codegen = CodeGen::new(&context);
    let code = "// types
    type TestType = { a: int, b: int, c: int, d: int, };
    type TestTypeTwo = { test_one: TestType, };
    type TestTypeThree = { test_two: TestTypeTwo, };
    type TestTypeFour = { test_three: TestTypeThree, };
    // vars
    TestType test_var = { a: 1, b: 2, c: 3, d: 4 };
    TestTypeTwo test_var_two = { test_one: test_var };
    TestTypeThree test_var_three = { test_two: test_var_two };
    TestTypeFour test_var_four = { test_three: test_var_three };
    printf(\"%d, %d, %d, %d\",
      test_var_four.test_three.test_two.test_one.a,
      test_var_three.test_two.test_one.b,
      test_var_two.test_one.c,
      test_var.d
    );".to_string();
    let mut parser = crate::Parser::new();
    let ast = parser.parse(code.clone(), String::new(), false, false)?;
    let ir = codegen.build(code, ast, IndexMap::new(), false, false)?;
    build_and_assert(ir, "1, 2, 3, 4");
    return Ok(());
  }

  #[test]
  fn test_enum_type() -> Result<(), Error> {
    let context = Context::create();
    let mut codegen = CodeGen::new(&context);
    let code = "enum TestEnum = {
      TestOne,
      TestTwo,
      TestThree,
    }
    let test_var = TestEnum.TestThree;
    printf(\"%d\", test_var);".to_string();
    let mut parser = crate::Parser::new();
    let ast = parser.parse(code.clone(), String::new(), false, false)?;
    let ir = codegen.build(code, ast, IndexMap::new(), false, false)?;
    build_and_assert(ir, "2");
    return Ok(());
  }
}<|MERGE_RESOLUTION|>--- conflicted
+++ resolved
@@ -40,19 +40,17 @@
   >,
   /// Stack of variables known to be structs and their corresponding struct type names
   struct_stack: IndexMap<String, String>,
-<<<<<<< HEAD
+  /// We reuse the struct table for enums, but map variables to their enum type names with this
+  enum_table: IndexMap<
+    String, // Enum type name
+    String  // Enum variants
+  >,
+  /// Table of class types, similar to struct table but with references to parents and methods
   class_table: IndexMap<String, (              // name
     Option<Vec<String>>,                       // parents
-    Vec<(String, BasicTypeEnum<'ctx>)>,        // props
+    Vec<(String, BasicTypeEnum<'ctx>)>,        // props (field name, field type) - TODO: We don't support struct types for class fields yet
     Option<Vec<(String, FunctionValue<'ctx>)>> // methods
   )>,
-=======
-  /// We reuse the struct table for enums, but map variables to their enum type names with this
-  enum_table: IndexMap<
-    String,                // Enum type name
-    String                 // Enum variants
-  >,
->>>>>>> 5c40257c
   _type_tags: IndexMap<String, u64>,
   execution_engine: ExecutionEngine<'ctx>
 }
@@ -76,11 +74,8 @@
       symbol_table_stack: Vec::new(),
       struct_table: IndexMap::new(),
       struct_stack: IndexMap::new(),
-<<<<<<< HEAD
+      enum_table: IndexMap::new(),
       class_table: IndexMap::new(),
-=======
-      enum_table: IndexMap::new(),
->>>>>>> 5c40257c
       _type_tags: Self::map_types(),
       execution_engine
     };
